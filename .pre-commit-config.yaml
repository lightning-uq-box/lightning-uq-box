repos:
<<<<<<< HEAD
    -   repo: https://github.com/asottile/pyupgrade
        rev: v3.3.1
        hooks:
        -   id: pyupgrade
            args: [--py38-plus]

    -   repo: https://github.com/pycqa/isort
        rev: 5.13.2
        hooks:
        -    id: isort
             additional_dependencies: ["colorama>=0.4.3"]
             args: ["--profile", "black"]

    -   repo: https://github.com/psf/black
        rev: 24.2.0
        hooks:
        -   id: black
            args: 
            - --skip-magic-trailing-comma 
            - --line-length=88

    -   repo: https://github.com/pycqa/flake8.git
        rev: 7.0.0
        hooks:
        -   id: flake8
            exclude: (docs)
            args: [--max-line-length=88]

    -   repo: https://github.com/pycqa/pydocstyle
        rev: 6.3.0
        hooks:
        -   id: pydocstyle
            exclude: (tests|docs|experiments)
            additional_dependencies: ["toml"]
=======
  - repo: https://github.com/astral-sh/ruff-pre-commit
    rev: v0.3.7
    hooks:
        - id: ruff
          types_or:
            - python
            - jupyter
          args:
            - --fix
        - id: ruff-format
          types_or:
            - python
            - jupyter
>>>>>>> 80896845
<|MERGE_RESOLUTION|>--- conflicted
+++ resolved
@@ -1,40 +1,4 @@
 repos:
-<<<<<<< HEAD
-    -   repo: https://github.com/asottile/pyupgrade
-        rev: v3.3.1
-        hooks:
-        -   id: pyupgrade
-            args: [--py38-plus]
-
-    -   repo: https://github.com/pycqa/isort
-        rev: 5.13.2
-        hooks:
-        -    id: isort
-             additional_dependencies: ["colorama>=0.4.3"]
-             args: ["--profile", "black"]
-
-    -   repo: https://github.com/psf/black
-        rev: 24.2.0
-        hooks:
-        -   id: black
-            args: 
-            - --skip-magic-trailing-comma 
-            - --line-length=88
-
-    -   repo: https://github.com/pycqa/flake8.git
-        rev: 7.0.0
-        hooks:
-        -   id: flake8
-            exclude: (docs)
-            args: [--max-line-length=88]
-
-    -   repo: https://github.com/pycqa/pydocstyle
-        rev: 6.3.0
-        hooks:
-        -   id: pydocstyle
-            exclude: (tests|docs|experiments)
-            additional_dependencies: ["toml"]
-=======
   - repo: https://github.com/astral-sh/ruff-pre-commit
     rev: v0.3.7
     hooks:
@@ -47,5 +11,4 @@
         - id: ruff-format
           types_or:
             - python
-            - jupyter
->>>>>>> 80896845
+            - jupyter