--- conflicted
+++ resolved
@@ -16,11 +16,7 @@
     strategy:
       fail-fast: false
       matrix:
-<<<<<<< HEAD
-        os: [ubuntu-latest, windows-latest]
-=======
         os: [ubuntu-latest, macos-latest, windows-latest]
->>>>>>> bfef5e9b
         python-version: ['3.9', '3.10', '3.11', '3.12']
     steps:
     - name: Clone repo
