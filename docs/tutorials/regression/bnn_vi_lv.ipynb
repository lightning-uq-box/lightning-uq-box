{
 "cells": [
  {
   "cell_type": "markdown",
   "id": "b0eca528",
   "metadata": {},
   "source": [
    "# Bayesian Neural Networks with Latent Variables"
   ]
  },
  {
   "cell_type": "markdown",
   "id": "16e02686",
   "metadata": {},
   "source": [
    "## Theoretic Foundation"
   ]
  },
  {
   "cell_type": "markdown",
   "id": "2bd23cdd",
   "metadata": {},
   "source": [
    "BNN with latent variables (LVs) extend BNNs with VI to encompass LVs that model aleatoric uncertainty. The BNN+LV model is proposed in [Depeweg, 2018](http://proceedings.mlr.press/v80/depeweg18a/depeweg18a.pdf).\n",
    "\n",
    "The likelihood is given by\n",
    "$$\n",
    "p(Y |\\theta,z ,X) =\n",
    "\\prod_{i=1}^K p(y_i|\\theta,z_i,x_i) =\n",
    "\\prod_{i=1}^K \\mathcal{N}(y_{i} | f_{\\theta}(x_i,z_i), \\Sigma).\n",
    "$$\n",
    "\n",
    "The prior on the weights is obtained as for BNNs with VI and is given by,\n",
    "\n",
    "$$\n",
    "    p(\\theta) = \\prod_{l=1}^L \\prod_{h=1}^{V_l }\\prod_{j=1}^{V_{l-1}+1} \\mathcal{N}(w_{hj, l} \\vert 0, \\lambda)\n",
    "$$\n",
    "where $w_{hj, l}$ is the h-th row and the j-th column of weight matrix $\\theta_L$ at layer index $L$ and $\\lambda$ is the prior variance. Note that as we use partially stochastic networks, the above may contain less factors $\\mathcal{N}(w_{hj, l} \\vert 0, \\lambda)$ depending on how many layers are stochastic. The prior distribution of the latent variables z is given by\n",
    "\n",
    "$$\n",
    "    p(z)=\\prod_{i=1}^K \\mathcal{N}(z_i \\vert 0, \\gamma)\n",
    "$$\n",
    "where $\\gamma$ is the prior variance.\n",
    "\n",
    "Then, with the assumed likelihood function and prior, a posterior over the\n",
    "weights $\\theta$ and latent variables $z$ is obtained via Bayes' rule:\n",
    "$$\n",
    "p(\\theta,z|\\mathcal{D}) = \\frac{p(Y|\\theta,z,X)p(\\theta)p(z)}{p(Y|X)\n",
    "$$\n",
    "\n",
    "The approximate the posterior is given by\n",
    "\n",
    "$$\n",
    "q(\\theta,z) =  \\underbrace{\\left[ \\prod_{l=1}^L\\! \\prod_{h=1}^{V_l}\\!  \\prod_{j=1}^{V_{l\\!-\\!1}\\!+\\!1} \\mathcal{N}(w_{hj,l}\\vert m^w_{hj,l},v^w_{hj,l})\\right]}_{\\text{\\small $q(\\theta)$}} \\times\n",
    "\\underbrace{\\left[\\prod_{i=1}^K \\mathcal{N}(z_i \\vert m_i^z, v_i^z) \\right]}_{\\text{\\small $q(\\mathbf{z})$}}.\n",
    "$$\n",
    "\n",
    "Now the parameters $m^w_{hj,l}$,$v^w_{hj,l}$ and $m^z_i$, $v^z_i$ can be obtained\n",
    "by minimizing a divergence between $p(\\theta, z| \\mathcal{D})$. Here the following approximation of the $\\alpha$ divergence, as proposed in [Lobato, 2016](http://proceedings.mlr.press/v48/hernandez-lobatob16.pdf) and [Depeweg, 2016](https://arxiv.org/abs/1605.07127), is used,\n",
    "\n",
    "\n",
    "$$\n",
    "E_\\alpha(q) = -\\log Z_q - \\frac{1}{\\alpha} \\sum_{n=1}^N\n",
    "\\log \\mathbf{E}_{\\Theta,z_n\\sim\\, q}\\left[ \\left( \\frac{p(\\mathbf{y}_n | \\Theta, \\mathbf{x}_n, z_n, \\mathbf{\\Sigma)}}\n",
    "{f(\\Theta)f_n(z_n)}\\right)^\\alpha \\right],\n",
    "$$\n",
    "\n",
    "where $Z_n$ is the normalising constant of the exponential form of approximate the posterior and $f(\\Theta)$ and $f_n(z_n)$ are functions depending on the parameters of the distributions of the prior on the weights and of the prior distribution of the latent variables, see [Depeweg, 2016](https://arxiv.org/abs/1605.07127) for details. In order to make this optimization problem scalable, SGD is used with mini-batches, and the expectation over $q$ is approximated with an average over $K$ samples drawn from $q$.\n",
    "\n",
    "The posterior predictive distribution is given by,\n",
    "$$\n",
    "    p(y_{\\star}\\vert x_{\\star}, \\mathcal{D}) = \\int  \\left[\\int \\mathcal{N}(y_{\\star} \\vert f_{\\theta}(x_{\\star}, z_{\\star}),  \\Sigma) \\mathcal{N}(z_{\\star} \\vert 0, \\gamma) dz_{\\star} \\right] p(\\theta, z \\vert \\mathcal{D}) d\\theta dz.\n",
    "$$\n",
    "\n",
    "The network prediction $f_{\\theta}(x_{\\star}, z_{\\star})$ uses $z_{\\star}$ sampled from the prior distribution $\\mathcal{N}(z_{\\star} \\vert 0, \\gamma)$ because this is the only evidence we have about the latent variable for a new data point since all data points are assumed to be independent. However, the above posterior predictive distribution is intractable in this form. So instead we use sampling from the posterior distribution of the weights. The mean prediction is then given by the mean prediction of samples and the predictive uncertainty is obtained as standard deviation of samples from the approximation to the posterior predictive distribution.\n"
   ]
  },
  {
   "cell_type": "markdown",
   "id": "110bc42d",
   "metadata": {},
   "source": [
    "## Imports"
   ]
  },
  {
   "cell_type": "code",
   "execution_count": null,
   "id": "7b33472f",
   "metadata": {},
   "outputs": [],
   "source": [
    "import os\n",
    "import sys\n",
    "import tempfile\n",
    "from functools import partial\n",
    "\n",
    "import matplotlib.pyplot as plt\n",
    "import torch\n",
    "import torch.nn as nn\n",
    "from lightning import Trainer\n",
    "from lightning.pytorch import seed_everything\n",
    "from lightning.pytorch.loggers import CSVLogger\n",
    "\n",
    "from lightning_uq_box.datamodules import ToyHeteroscedasticDatamodule\n",
    "from lightning_uq_box.models import MLP\n",
    "from lightning_uq_box.uq_methods import BNN_LV_VI_Batched_Regression\n",
    "from lightning_uq_box.viz_utils import (\n",
    "    plot_calibration_uq_toolbox,\n",
    "    plot_predictions_regression,\n",
    "    plot_toy_regression_data,\n",
    "    plot_training_metrics,\n",
    ")\n",
    "\n",
    "plt.rcParams[\"figure.figsize\"] = [14, 5]"
   ]
  },
  {
   "cell_type": "code",
   "execution_count": null,
   "id": "dedd8296",
   "metadata": {},
   "outputs": [],
   "source": [
    "seed_everything(0)  # seed everything for reproducibility"
   ]
  },
  {
   "cell_type": "markdown",
   "id": "4311d9f0",
   "metadata": {},
   "source": [
    "We define a temporary directory to look at some training metrics and results."
   ]
  },
  {
   "cell_type": "code",
   "execution_count": null,
   "id": "d04f3b67",
   "metadata": {},
   "outputs": [],
   "source": [
    "my_temp_dir = tempfile.mkdtemp()"
   ]
  },
  {
   "cell_type": "markdown",
   "id": "70c225ef",
   "metadata": {},
   "source": [
    "## Datamodule\n",
    "\n",
    "To demonstrate the method, we will make use of a Toy Regression Example that is defined as a [Lightning Datamodule](https://lightning.ai/docs/pytorch/stable/data/datamodule.html). While this might seem like overkill for a small toy problem, we think it is more helpful how the individual pieces of the library fit together so you can train models on more complex tasks."
   ]
  },
  {
   "cell_type": "code",
   "execution_count": null,
   "id": "a228128e",
   "metadata": {},
   "outputs": [],
   "source": [
    "dm = ToyHeteroscedasticDatamodule(batch_size=50)\n",
    "\n",
    "X_train, y_train, train_loader, X_test, y_test, test_loader = (\n",
    "    dm.X_train,\n",
    "    dm.y_train,\n",
    "    dm.train_dataloader(),\n",
    "    dm.X_test,\n",
    "    dm.y_test,\n",
    "    dm.test_dataloader(),\n",
    ")"
   ]
  },
  {
   "cell_type": "code",
   "execution_count": null,
   "id": "68a62462",
   "metadata": {},
   "outputs": [],
   "source": [
    "plot_toy_regression_data(X_train, y_train, X_test, y_test)"
   ]
  },
  {
   "cell_type": "markdown",
   "id": "db6e1312",
   "metadata": {},
   "source": [
    "## Model\n",
    "\n",
    "For our Toy Regression problem, we will use a simple Multi-layer Perceptron (MLP) that will be converted to a BNN as well as a Latent Variable Network."
   ]
  },
  {
   "cell_type": "code",
   "execution_count": null,
   "id": "2aa04ff4",
   "metadata": {},
   "outputs": [],
   "source": [
    "bnn = MLP(n_inputs=1, n_hidden=[50, 50, 50], n_outputs=1, activation_fn=nn.Tanh())\n",
    "latent_net = MLP(\n",
    "    n_inputs=2,  # num_input_features + num_target_dim\n",
    "    n_outputs=2,  # 2 * lv_latent_dim\n",
    "    n_hidden=[20],\n",
    "    activation_fn=nn.ReLU(),\n",
    ")\n",
    "bnn, latent_net"
   ]
  },
  {
   "cell_type": "markdown",
   "id": "2d4dd4c3",
   "metadata": {},
   "source": [
    "With an underlying neural network, we can now use our desired UQ-Method as a sort of wrapper. All UQ-Methods are implemented as [LightningModule](https://lightning.ai/docs/pytorch/stable/common/lightning_module.html) that allow us to concisely organize the code and remove as much boilerplate code as possible.\n",
    "\n",
    "The BNN_LV_VI_Batched_Regression model enables us to chose the layers of our network we want to make stochastic via the ```stochastic_module_names``` argument. This can be done by either a list of module names or a list of module numbers. For example, stochastic_module_name = [-1] would only make the last layer stochastic while all other layers remain determinstic.\n",
    "The default value of None makes all layers stochastic. The hyperparameter ```alpha``` determines how the Gaussian approximation of the posterior fits the posterior of the weights, see Figure 1, [Depeweg, 2016](https://arxiv.org/abs/1605.07127)."
   ]
  },
  {
   "cell_type": "code",
   "execution_count": null,
   "id": "b11298c0",
   "metadata": {},
   "outputs": [],
   "source": [
    "bnn_vi_model = BNN_LV_VI_Batched_Regression(\n",
    "    bnn,\n",
    "    latent_net,\n",
    "    optimizer=partial(torch.optim.Adam, lr=1e-3),\n",
    "    num_training_points=X_train.shape[0],\n",
    "    n_mc_samples_train=10,\n",
    "    n_mc_samples_test=50,\n",
    "    output_noise_scale=1.3,\n",
    "    prior_mu=0.0,\n",
    "    prior_sigma=1.0,\n",
    "    posterior_mu_init=0.0,\n",
    "    posterior_rho_init=-6.0,\n",
    "    alpha=1e-03,\n",
    "    bayesian_layer_type=\"reparameterization\",\n",
    ")"
   ]
  },
  {
   "cell_type": "markdown",
   "id": "ade66141",
   "metadata": {},
   "source": [
    "## Trainer\n",
    "\n",
    "Now that we have a LightningDataModule and a UQ-Method as a LightningModule, we can conduct training with a [Lightning Trainer](https://lightning.ai/docs/pytorch/stable/common/trainer.html). It has tons of options to make your life easier, so we encourage you to check the documentation."
   ]
  },
  {
   "cell_type": "code",
   "execution_count": null,
   "id": "be28f003",
   "metadata": {},
   "outputs": [],
   "source": [
    "logger = CSVLogger(my_temp_dir)\n",
    "trainer = Trainer(\n",
    "    max_epochs=200,  # number of epochs we want to train\n",
    "    logger=logger,  # log training metrics for later evaluation\n",
    "    log_every_n_steps=1,\n",
    "    enable_checkpointing=False,\n",
    "    enable_progress_bar=False,\n",
    "    limit_val_batches=0.0,  # skip validation runs\n",
    ")"
   ]
  },
  {
   "cell_type": "markdown",
   "id": "41912724",
   "metadata": {},
   "source": [
    "Training our model is now easy:"
   ]
  },
  {
   "cell_type": "code",
   "execution_count": null,
   "id": "fc310a6a",
   "metadata": {},
   "outputs": [],
   "source": [
    "trainer.fit(bnn_vi_model, dm)"
   ]
  },
  {
   "cell_type": "markdown",
   "id": "48685cf2",
   "metadata": {},
   "source": [
    "## Training Metrics\n",
    "\n",
    "To get some insights into how the training went, we can use the utility function to plot the training loss and RMSE metric."
   ]
  },
  {
   "cell_type": "code",
   "execution_count": null,
   "id": "9915c18c",
   "metadata": {},
   "outputs": [],
   "source": [
    "fig = plot_training_metrics(os.path.join(my_temp_dir, \"lightning_logs\"), \"RMSE\")"
   ]
  },
  {
   "cell_type": "markdown",
   "id": "b758c686",
   "metadata": {},
   "source": [
    "## Prediction"
   ]
  },
  {
   "cell_type": "code",
   "execution_count": null,
   "id": "a172267c",
   "metadata": {},
   "outputs": [],
   "source": [
    "# save predictions\n",
    "trainer.test(bnn_vi_model, dm)"
   ]
  },
  {
   "cell_type": "code",
   "execution_count": null,
   "id": "0e43a9a9",
   "metadata": {},
   "outputs": [],
   "source": [
    "preds = bnn_vi_model.predict_step(X_test)"
   ]
  },
  {
   "cell_type": "markdown",
   "id": "9b259826",
   "metadata": {},
   "source": [
    "## Evaluate Predictions"
   ]
  },
  {
   "cell_type": "code",
   "execution_count": null,
   "id": "ec79f640",
   "metadata": {},
   "outputs": [],
   "source": [
    "fig = plot_predictions_regression(\n",
    "    X_train,\n",
    "    y_train,\n",
    "    X_test,\n",
    "    y_test,\n",
    "    preds[\"pred\"],\n",
    "    preds[\"pred_uct\"],\n",
    "    epistemic=preds[\"epistemic_uct\"],\n",
    "    aleatoric=preds[\"aleatoric_uct\"],\n",
    "    title=\"title here\",\n",
    ")"
   ]
  },
  {
   "cell_type": "markdown",
   "id": "b8193931",
   "metadata": {},
   "source": [
    "For some additional metrics relevant to UQ, we can use the great [uncertainty-toolbox](https://uncertainty-toolbox.github.io/) that gives us some insight into the calibration of our prediction."
   ]
  },
  {
   "cell_type": "code",
   "execution_count": null,
   "id": "1c0c00f5",
   "metadata": {},
   "outputs": [],
   "source": [
    "fig = plot_calibration_uq_toolbox(\n",
<<<<<<< HEAD
    "    preds[\"pred\"].numpy(), preds[\"pred_uct\"].numpy(), y_test.cpu().numpy(), X_test.cpu().numpy()\n",
=======
    "    preds[\"pred\"].numpy(),\n",
    "    preds[\"pred_uct\"].numpy(),\n",
    "    y_test.cpu().numpy(),\n",
    "    X_test.cpu().numpy(),\n",
>>>>>>> f660bc98
    ")"
   ]
  },
  {
   "cell_type": "markdown",
   "id": "04d2f6b6",
   "metadata": {},
   "source": [
    "## Additional Resources\n",
    "\n",
    "Links to othere related literature that might be interesting."
   ]
  },
  {
   "cell_type": "markdown",
   "id": "de992d19",
   "metadata": {},
   "source": []
  }
 ],
 "metadata": {
  "kernelspec": {
   "display_name": "uqboxEnv",
   "language": "python",
   "name": "python3"
  },
  "language_info": {
   "name": "python",
   "version": "3.9.12"
  }
 },
 "nbformat": 4,
 "nbformat_minor": 5
}<|MERGE_RESOLUTION|>--- conflicted
+++ resolved
@@ -383,14 +383,10 @@
    "outputs": [],
    "source": [
     "fig = plot_calibration_uq_toolbox(\n",
-<<<<<<< HEAD
-    "    preds[\"pred\"].numpy(), preds[\"pred_uct\"].numpy(), y_test.cpu().numpy(), X_test.cpu().numpy()\n",
-=======
     "    preds[\"pred\"].numpy(),\n",
     "    preds[\"pred_uct\"].numpy(),\n",
     "    y_test.cpu().numpy(),\n",
     "    X_test.cpu().numpy(),\n",
->>>>>>> f660bc98
     ")"
    ]
   },
