(guide)=

# Why lightning-uq-box

Over the past decade open-sourcing code alongside publications has luckily become a de facto standard. However, different papers continue to reimplement and develop methods in their own frameworks with a lot of boilerplate code. This can make it difficult to understand what the core aspects of a proposed method are. Additionally, this makes it more time-consuming to test various methods on your task of interests as each implementation might have different requirements and custom functionality. We aim to bridge this gap with the lightning-uq-box, which is essentially nothing more than a collection of [Lightning Modules](https://lightning.ai/docs/pytorch/stable/common/lightning_module.html) that build on the shoulders of existing implementations and packages and give a common structure across methods.

<<<<<<< HEAD
With that comes the integration of [Lightning-CLI](https://lightning.ai/docs/pytorch/stable/api/lightning.pytorch.cli.LightningCLI.html) which lets you run experiments at scale from the command line through configuration files to ensure reproducibility. 
=======
With that comes the integration of [Lightning-CLI](https://lightning.ai/docs/pytorch/stable/api/lightning.pytorch.cli.LightningCLI.html) which lets you run experiments at scale from the command line through configuration files to ensure reproducibility.
>>>>>>> 1ff7a939

## Library Design Choice

The following aims to explain the design choices behind the implementations found in the Lightning-UQ-Box. We will first give some "definitions" about how we are using the three terms "UQ-Method", "Application Task", "Task Data Modalities".


### UQ-Method
- a methodology developed that can be applied to a Neural Network and extract or
  enhance predictive uncertainty estimates
- the methodology can be of different nature, for example:
  - modeling network weights as distributions like BNNs
  - post-hoc method based on pretrained deterministic networks like Laplace or
    Conformal Prediction
  - sampling methods like Diffusion models
  - specific network architectures and loss functions like Deep Evidential
    Regression
- however, there are also commonalities across methods
  - how regression output from samples are computed is the same for MCDropout,
    SWAG, Ensembles etc (Gaussian moment matching)

### Application Task
- a task that is defined by the problem setting for which you have labels
- regression,classification, segmentation, pixel wise regression, object
  detection, change detection etc.
- an application task might have different demands given a certain method
- however, there are also several commonalities across a subset of methods
  given any particular application task

### Task Data Modalities
- a specific application task can involve different data modalities
- regression task could be vector inputs and single target output, or image
  input with single target output, or image input with multiple regression
  targets etc.

## Design

- modular design aiming to:
  - give enough structure to apply any particular method to a
    dataset that practitioner might be interested in
  - give enough flexibility to extend or adapt for particular problem with minimal
    changes
  - support any model architecture for any particular UQ-Method (like pretrained timm models)
- each UQ-method has its own "Base Class" that implements the commonalities across tasks, for example MCDropoutBase
- for each different task, the UQ-method will have a subclass specific for that
  task so MCDropoutClassification, MCDropoutRegression etc
- therefore, we incur code duplication but we prefer this for clarity of separation and avoiding long if/else blocks
  for any particular method
- the common features across tasks like the metrics for example, or
  functionality like computing the mean, can be methods that are forced to be
  implemented in the subclasses but can be util functions that could still be utilized by users for their own usage
- try to integrate existing implementations into this framework to not reinvent the wheel

## Pytorch and Lightning
- use [PyTorch](https://pytorch.org/docs/stable/index.html), because:
  - wide adaptation in research community
  - ready to use architectures and pretrained models for example through [timm library](https://github.com/huggingface/pytorch-image-models)
    or [torchseg](https://github.com/isaaccorley/torchseg)
- use [Lightning](https://lightning.ai/docs/pytorch/stable/), because:
  - reduces boiler plate code
  - enforces code organization structure
<<<<<<< HEAD
  - offers flexibilty to introduce functionality, like early stopping, mixed precision, multi-gpu training, logging and many more
=======
  - offers flexibility to introduce functionality, like early stopping, precision
>>>>>>> 1ff7a939
  - reproducibility through standardization
  - CLI integration for running code from config files for reproducibility and scale<|MERGE_RESOLUTION|>--- conflicted
+++ resolved
@@ -4,11 +4,7 @@
 
 Over the past decade open-sourcing code alongside publications has luckily become a de facto standard. However, different papers continue to reimplement and develop methods in their own frameworks with a lot of boilerplate code. This can make it difficult to understand what the core aspects of a proposed method are. Additionally, this makes it more time-consuming to test various methods on your task of interests as each implementation might have different requirements and custom functionality. We aim to bridge this gap with the lightning-uq-box, which is essentially nothing more than a collection of [Lightning Modules](https://lightning.ai/docs/pytorch/stable/common/lightning_module.html) that build on the shoulders of existing implementations and packages and give a common structure across methods.
 
-<<<<<<< HEAD
-With that comes the integration of [Lightning-CLI](https://lightning.ai/docs/pytorch/stable/api/lightning.pytorch.cli.LightningCLI.html) which lets you run experiments at scale from the command line through configuration files to ensure reproducibility. 
-=======
 With that comes the integration of [Lightning-CLI](https://lightning.ai/docs/pytorch/stable/api/lightning.pytorch.cli.LightningCLI.html) which lets you run experiments at scale from the command line through configuration files to ensure reproducibility.
->>>>>>> 1ff7a939
 
 ## Library Design Choice
 
@@ -69,10 +65,6 @@
 - use [Lightning](https://lightning.ai/docs/pytorch/stable/), because:
   - reduces boiler plate code
   - enforces code organization structure
-<<<<<<< HEAD
   - offers flexibilty to introduce functionality, like early stopping, mixed precision, multi-gpu training, logging and many more
-=======
-  - offers flexibility to introduce functionality, like early stopping, precision
->>>>>>> 1ff7a939
   - reproducibility through standardization
   - CLI integration for running code from config files for reproducibility and scale