"""Utility functions."""

import os
from datetime import datetime
from typing import Any


def ignore_args(dictionary: dict[str, Any], ignore_keys: list[str]) -> dict[str, Any]:
    """Ignore certain arguments in dictionary.

    Args:
        dictionary:
        ignore_keys: which keys to ignore

    Returns:
        dictionary with ingor keys removed
    """
    return {arg: val for arg, val in dictionary.items() if arg not in ignore_args}


def create_experiment_dir(config: dict[str, Any]) -> str:
    """Create experiment directory.

    Args:
        config: config file

    Returns:
        config with updated save_dir
    """
    os.makedirs(config["experiment"]["exp_dir"], exist_ok=True)
    exp_dir_name = (
        f"{config['experiment']['experiment_name']}"
        f"_{config['uq_method']['_target_'].split('.')[-1]}"
        f"_{datetime.now().strftime('%m-%d-%Y_%H-%M-%S')}"
    )
    exp_dir_path = os.path.join(config["experiment"]["exp_dir"], exp_dir_name)
    os.makedirs(exp_dir_path)
    config["experiment"]["save_dir"] = exp_dir_path
<<<<<<< HEAD
    return config


def read_config(config_path: str) -> dict[str, Any]:
    """Open config file."""
    yaml = YAML()
    with open(config_path) as fd:
        config = yaml.load(fd)
    return config


def save_config(config: dict[str, Any], path: str) -> None:
    """Save config file."""
    yaml = YAML()
    with open(path, "w") as fd:
        yaml.dump(config, fd)
=======
    return config
>>>>>>> 01ac69b7
<|MERGE_RESOLUTION|>--- conflicted
+++ resolved
@@ -36,23 +36,4 @@
     exp_dir_path = os.path.join(config["experiment"]["exp_dir"], exp_dir_name)
     os.makedirs(exp_dir_path)
     config["experiment"]["save_dir"] = exp_dir_path
-<<<<<<< HEAD
-    return config
-
-
-def read_config(config_path: str) -> dict[str, Any]:
-    """Open config file."""
-    yaml = YAML()
-    with open(config_path) as fd:
-        config = yaml.load(fd)
-    return config
-
-
-def save_config(config: dict[str, Any], path: str) -> None:
-    """Save config file."""
-    yaml = YAML()
-    with open(path, "w") as fd:
-        yaml.dump(config, fd)
-=======
-    return config
->>>>>>> 01ac69b7
+    return config