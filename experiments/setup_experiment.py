--- conflicted
+++ resolved
@@ -4,13 +4,8 @@
 
 import torch.nn as nn
 from lightning import LightningDataModule, LightningModule, Trainer
-<<<<<<< HEAD
 from lightning.pytorch.callbacks import ModelCheckpoint
 from lightning.pytorch.loggers import CSVLogger, WandbLogger
-=======
-from lightning.callbacks import ModelCheckpoint
-from lightning.loggers import CSVLogger
->>>>>>> a3e920b8
 
 from uq_method_box.uq_methods import (
     BaseModel,
@@ -162,16 +157,6 @@
     """Generate a pytorch lightning trainer."""
     loggers = [
         CSVLogger(config["experiment"]["save_dir"], name="csv_logs"),
-<<<<<<< HEAD
-        WandbLogger(
-            save_dir=config["experiment"]["save_dir"],
-            project=config["wandb"]["project"],
-            entity=config["wandb"]["entity"],
-            resume="allow",
-            config=config,
-            mode=config["wandb"].get("mode", "online"),
-        ),
-=======
         # WandbLogger(
         #   save_dir=config["experiment"]["save_dir"],
         #    project=config["wandb"]["project"],
@@ -180,7 +165,6 @@
         #    config=config,
         #    mode=config["wandb"].get("mode", "online"),
         # ),
->>>>>>> a3e920b8
     ]
 
     track_metric = "train_loss"
