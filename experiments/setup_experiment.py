"""Experiment generator to setup an experiment based on a config file."""

from typing import Any, Dict, List, Union

import torch.nn as nn
from lightning import LightningDataModule, LightningModule, Trainer
from lightning.callbacks import ModelCheckpoint
from lightning.loggers import CSVLogger

from uq_method_box.uq_methods import (
    BaseModel,
    BayesByBackpropModel,
    DeepEnsembleModel,
    DERModel,
    DeterministicGaussianModel,
    MCDropoutModel,
    QuantileRegressionModel,
    SGLDModel,
)


def generate_base_model(
    config: Dict[str, Any], model_class: type[nn.Module]
) -> LightningModule:
    """Generate a configured base model.

    Args:
        config: config dictionary

    Keywoard Args:
        model_class: optional to initiate a base class with a certain model
        train_loader: needed for laplace model

    Returns:
        configured pytorch lightning module
    """
    if config["model"]["base_model"] == "base_model":
        return BaseModel(
            model_class,
            model_args=config["model"]["model_args"],
            lr=config["optimizer"]["lr"],
            loss_fn=config["model"]["loss_fn"],
            save_dir=config["experiment"]["save_dir"],
        )

    elif config["model"]["base_model"] == "mc_dropout":
        return MCDropoutModel(
            model_class,
            model_args=config["model"]["model_args"],
            num_mc_samples=config["model"]["num_mc_samples"],
            lr=config["optimizer"]["lr"],
            loss_fn=config["model"]["loss_fn"],
            save_dir=config["experiment"]["save_dir"],
            burnin_epochs=config["model"]["burnin_epochs"],
            max_epochs=config["pl"]["max_epochs"],
        )

    elif config["model"]["base_model"] == "quantile_regression":
        return QuantileRegressionModel(
            model_class,
            model_args=config["model"]["model_args"],
            lr=config["optimizer"]["lr"],
            save_dir=config["experiment"]["save_dir"],
            quantiles=config["model"]["quantiles"],
        )

    elif config["model"]["base_model"] == "gaussian":
        return DeterministicGaussianModel(
            model_class,
            model_args=config["model"]["model_args"],
            lr=config["optimizer"]["lr"],
            loss_fn=config["model"]["loss_fn"],
            save_dir=config["experiment"]["save_dir"],
            burnin_epochs=config["model"]["burnin_epochs"],
            max_epochs=config["pl"]["max_epochs"],
        )

<<<<<<< HEAD
    elif config["model"]["base_model"] == "sgld":
        return SGLDModel(
            model_class,
            model_args=config["model"]["model_args"],
            n_sgld_samples=config["model"]["n_sgld_samples"],
            burnin_epochs=config["model"]["burnin_epochs"],
            loss_fn=config["model"]["loss_fn"],
            save_dir=config["experiment"]["save_dir"],
            lr=config["optimizer"]["lr"],
            weight_decay=config["optimizer"]["weight_decay"],
            noise_factor=config["optimizer"]["noise_factor"],
        )

=======
    elif config["model"]["base_model"] == "bayes_by_backprop":
        return BayesByBackpropModel(
            model_class,
            model_args=config["model"]["model_args"],
            lr=config["optimizer"]["lr"],
            loss_fn=config["model"]["loss_fn"],
            save_dir=config["experiment"]["save_dir"],
            **config["model"]["bayes_by_backprop"],
        )

    elif config["model"]["base_model"] == "der":
        return DERModel(
            model_class,
            model_args=config["model"]["model_args"],
            lr=config["optimizer"]["lr"],
            save_dir=config["experiment"]["save_dir"],
        )
>>>>>>> 8be2ff03
    else:
        raise ValueError("Your base_model choice is currently not supported.")


def generate_ensemble_model(
    config: Dict[str, Any],
    ensemble_members: List[Dict[str, Union[type[LightningModule], str]]],
) -> LightningModule:
    """Generate an ensemble model.

    Args:
        config: config dictionary
        ensemble_members: ensemble models

    Returns:
        configureed ensemble lightning module
    """
    if config["model"]["ensemble"] == "deep_ensemble":
        return DeepEnsembleModel(
            ensemble_members,
            config["experiment"]["save_dir"],
            config["model"]["quantiles"],
        )

    # multi swag

    # mc-dropout ensemble similar to swag

    else:
        raise ValueError("Your ensemble choice is currently not supported.")


def generate_datamodule(config: Dict[str, Any]) -> LightningDataModule:
    """Generate LightningDataModule from config file.

    Args:
        config: config dictionary

    Returns:
        configured datamodule for experiment
    """
    pass


def generate_trainer(config: Dict[str, Any]) -> Trainer:
    """Generate a pytorch lightning trainer."""
    loggers = [
        CSVLogger(config["experiment"]["save_dir"], name="csv_logs"),
        # WandbLogger(
        #   save_dir=config["experiment"]["save_dir"],
        #    project=config["wandb"]["project"],
        #    entity=config["wandb"]["entity"],
        #    resume="allow",
        #    config=config,
        #    mode=config["wandb"].get("mode", "online"),
        # ),
    ]

    track_metric = "train_loss"
    mode = "min"

    checkpoint_callback = ModelCheckpoint(
        dirpath=config["experiment"]["save_dir"],
        save_top_k=1,
        monitor=track_metric,
        mode=mode,
        every_n_epochs=1,
    )

    return Trainer(
        **config["pl"],
        default_root_dir=config["experiment"]["save_dir"],
        callbacks=[checkpoint_callback],
        logger=loggers,
    )<|MERGE_RESOLUTION|>--- conflicted
+++ resolved
@@ -75,7 +75,6 @@
             max_epochs=config["pl"]["max_epochs"],
         )
 
-<<<<<<< HEAD
     elif config["model"]["base_model"] == "sgld":
         return SGLDModel(
             model_class,
@@ -89,7 +88,6 @@
             noise_factor=config["optimizer"]["noise_factor"],
         )
 
-=======
     elif config["model"]["base_model"] == "bayes_by_backprop":
         return BayesByBackpropModel(
             model_class,
@@ -107,7 +105,6 @@
             lr=config["optimizer"]["lr"],
             save_dir=config["experiment"]["save_dir"],
         )
->>>>>>> 8be2ff03
     else:
         raise ValueError("Your base_model choice is currently not supported.")
 
