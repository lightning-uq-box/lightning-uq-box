"""Experiment generator to setup an experiment based on a config file."""

from typing import Any, Dict, List, Union

import torch.nn as nn
from lightning import LightningDataModule, LightningModule, Trainer
from lightning.pytorch.callbacks import ModelCheckpoint
from lightning.pytorch.loggers import CSVLogger

from uq_method_box.uq_methods import (
    BaseModel,
    DeepEnsembleModel,
    DeterministicGaussianModel,
    MCDropoutModel,
    QuantileRegressionModel,
    SGLDModel,
)


def generate_base_model(
    config: Dict[str, Any], model_class: type[nn.Module]
) -> LightningModule:
    """Generate a configured base model.

    Args:
        config: config dictionary

    Keywoard Args:
        model_class: optional to initiate a base class with a certain model
        train_loader: needed for laplace model

    Returns:
        configured pytorch lightning module
    """
    if config["model"]["base_model"] == "base_model":
        return BaseModel(
            model_class,
            model_args=config["model"]["model_args"],
            lr=config["optimizer"]["lr"],
            loss_fn=config["model"]["loss_fn"],
            save_dir=config["experiment"]["save_dir"],
        )

    elif config["model"]["base_model"] == "mc_dropout":
        return MCDropoutModel(
            model_class,
            model_args=config["model"]["model_args"],
            num_mc_samples=config["model"]["num_mc_samples"],
            lr=config["optimizer"]["lr"],
            loss_fn=config["model"]["loss_fn"],
            save_dir=config["experiment"]["save_dir"],
        )

    elif config["model"]["base_model"] == "quantile_regression":
        return QuantileRegressionModel(
            model_class,
            model_args=config["model"]["model_args"],
            lr=config["optimizer"]["lr"],
            save_dir=config["experiment"]["save_dir"],
            quantiles=config["model"]["quantiles"],
        )

    elif config["model"]["base_model"] == "gaussian":
<<<<<<< HEAD
        return DeterministicGaussianModel(config, **kwargs)
    
    elif config["model"]["base_model"] == "sgld":
        return SGLDModel(config, **kwargs)
=======
        return DeterministicGaussianModel(
            model_class,
            model_args=config["model"]["model_args"],
            lr=config["optimizer"]["lr"],
            loss_fn=config["model"]["loss_fn"],
            save_dir=config["experiment"]["save_dir"],
        )
>>>>>>> e43fc8c4

    else:
        raise ValueError("Your base_model choice is currently not supported.")


def generate_ensemble_model(
    config: Dict[str, Any],
    ensemble_members: List[Dict[str, Union[type[LightningModule], str]]],
) -> LightningModule:
    """Generate an ensemble model.

    Args:
        config: config dictionary
        ensemble_members: ensemble models

    Returns:
        configureed ensemble lightning module
    """
    if config["model"]["ensemble"] == "deep_ensemble":
        return DeepEnsembleModel(
            ensemble_members,
            config["experiment"]["save_dir"],
            config["model"]["quantiles"],
        )

    else:
        raise ValueError("Your ensemble choice is currently not supported.")


def generate_datamodule(config: Dict[str, Any]) -> LightningDataModule:
    """Generate LightningDataModule from config file.

    Args:
        config: config dictionary

    Returns:
        configured datamodule for experiment
    """
    pass


def generate_trainer(config: Dict[str, Any]) -> Trainer:
    """Generate a pytorch lightning trainer."""
    loggers = [
        CSVLogger(config["experiment"]["save_dir"], name="csv_logs"),
        WandbLogger(
            save_dir=config["experiment"]["save_dir"],
            project=config["wandb"]["project"],
            entity=config["wandb"]["entity"],
            resume="allow",
            config=config,
            mode=config["wandb"].get("mode", "online"),
        ),
    ]

    track_metric = "train_loss"
    mode = "min"

    checkpoint_callback = ModelCheckpoint(
        dirpath=config["experiment"]["save_dir"],
        save_top_k=1,
        monitor=track_metric,
        mode=mode,
        every_n_epochs=1,
    )

    return Trainer(
        **config["pl"],
        default_root_dir=config["experiment"]["save_dir"],
        callbacks=[checkpoint_callback],
        logger=loggers,
    )<|MERGE_RESOLUTION|>--- conflicted
+++ resolved
@@ -61,12 +61,6 @@
         )
 
     elif config["model"]["base_model"] == "gaussian":
-<<<<<<< HEAD
-        return DeterministicGaussianModel(config, **kwargs)
-    
-    elif config["model"]["base_model"] == "sgld":
-        return SGLDModel(config, **kwargs)
-=======
         return DeterministicGaussianModel(
             model_class,
             model_args=config["model"]["model_args"],
@@ -74,7 +68,6 @@
             loss_fn=config["model"]["loss_fn"],
             save_dir=config["experiment"]["save_dir"],
         )
->>>>>>> e43fc8c4
 
     else:
         raise ValueError("Your base_model choice is currently not supported.")
