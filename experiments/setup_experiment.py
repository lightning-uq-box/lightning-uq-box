--- conflicted
+++ resolved
@@ -7,10 +7,6 @@
 from lightning.pytorch.callbacks import ModelCheckpoint
 from lightning.pytorch.loggers import CSVLogger
 
-<<<<<<< HEAD
-from uq_method_box.train_utils import NLL, DERLoss, QuantileLoss
-=======
->>>>>>> a091bcc6
 from uq_method_box.uq_methods import (
     BaseModel,
     DeepEnsembleModel,
@@ -21,36 +17,9 @@
 )
 
 
-<<<<<<< HEAD
-def retrieve_loss_fn(
-    loss_fn_name: str, quantiles: Optional[List[float]] = None
-) -> nn.Module:
-    """Retrieve the desired loss function.
-
-    Args:
-        loss_fn_name: name of the loss function, one of ['mse', 'nll', 'quantile']
-
-    Returns
-        desired loss function module
-    """
-    if loss_fn_name == "mse":
-        return nn.MSELoss()
-    elif loss_fn_name == "nll":
-        return NLL()
-    elif loss_fn_name == "quantile":
-        return QuantileLoss(quantiles)
-    elif loss_fn_name == "der":
-        return DERLoss()
-    else:
-        raise ValueError("Your loss function choice is not supported.")
-
-
-def generate_base_model(config: Dict[str, Any], **kwargs) -> LightningModule:
-=======
 def generate_base_model(
     config: Dict[str, Any], model_class: type[nn.Module]
 ) -> LightningModule:
->>>>>>> a091bcc6
     """Generate a configured base model.
 
     Args:
@@ -101,7 +70,12 @@
         )
 
     elif config["model"]["base_model"] == "der":
-        return DERModel(config, **kwargs)
+        return DERModel(
+            model_class,
+            model_args=config["model"]["model_args"],
+            lr=config["optimizer"]["lr"],
+            save_dir=config["experiment"]["save_dir"],
+        )
     else:
         raise ValueError("Your base_model choice is currently not supported.")
 
