# Copyright (c) 2023 lightning-uq-box. All rights reserved.
# Licensed under the Apache License 2.0.

"""Deterministic Model that predicts parameters of Gaussian."""

import os
from typing import Any

import numpy as np
import torch
import torch.nn as nn
from lightning.pytorch.cli import LRSchedulerCallable, OptimizerCallable
from torch import Tensor

from .base import DeterministicPixelRegression, DeterministicRegression
from .loss_functions import NLL
<<<<<<< HEAD
from .utils import save_regression_predictions
=======
from .utils import (
    default_regression_metrics,
    save_image_predictions,
    save_regression_predictions,
)
>>>>>>> 3d8292a5


class MVEBase(DeterministicRegression):
    """Mean Variance Estimation Network Base Class.

    If you use this model in your research, please cite the following paper:

    * https://ieeexplore.ieee.org/document/374138
    """

    def __init__(
        self,
        model: nn.Module,
        burnin_epochs: int,
        n_targets: int = 1,
        freeze_backbone: bool = False,
        optimizer: OptimizerCallable = torch.optim.Adam,
        lr_scheduler: LRSchedulerCallable = None,
    ) -> None:
        """Initialize a new instace of Deterministic Gaussian Model.

        Args:
            model: pytorch model
            burnin_epochs: number of burnin epochs before switiching to NLL
            n_targets: number of regression targets
            freeze_backbone: whether to freeze the backbone
            optimizer: optimizer used for training
            lr_scheduler: learning rate scheduler
        """
        super().__init__(
            model, NLL(), n_targets, freeze_backbone, optimizer, lr_scheduler
        )

        self.burnin_epochs = burnin_epochs

    def training_step(
        self, batch: dict[str, Tensor], batch_idx: int, dataloader_idx: int = 0
    ) -> Tensor:
        """Compute and return the training loss.

        Args:
            batch: the output of your DataLoader
            batch_idx: the index of this batch
            dataloader_idx: the index of the dataloader

        Returns:
            training loss
        """
        out = self.forward(batch[self.input_key])

        if self.current_epoch < self.burnin_epochs:
            loss = nn.functional.mse_loss(
                self.adapt_output_for_metrics(out), batch[self.target_key]
            )
        else:
            loss = self.loss_fn(out, batch[self.target_key])

        self.log(
            "train_loss", loss, batch_size=batch[self.input_key].shape[0]
        )  # logging to Logger
        self.train_metrics(self.adapt_output_for_metrics(out), batch[self.target_key])

        return loss


class MVERegression(MVEBase):
    """Mean Variance Estimation Model for Regression that is trained with NLL.

    If you use this model in your research, please cite the following paper:

    * https://ieeexplore.ieee.org/document/374138
    """

    pred_file_name = "preds.csv"

    def __init__(
        self,
        model: nn.Module,
        burnin_epochs: int,
        n_targets: int = 1,
        freeze_backbone: bool = False,
        optimizer: OptimizerCallable = torch.optim.Adam,
        lr_scheduler: LRSchedulerCallable = None,
    ) -> None:
        """Initialize a new instance of Mean Variance Estimation Model for Regression.

        Args:
            model: pytorch model
            burnin_epochs: number of burnin epochs before switiching to NLL
            n_targets: number of regression targets
            freeze_backbone: whether to freeze the backbone
            optimizer: optimizer used for training
            lr_scheduler: learning rate scheduler

        """
        super().__init__(
            model, burnin_epochs, n_targets, freeze_backbone, optimizer, lr_scheduler
        )

    def predict_step(
        self, X: Tensor, batch_idx: int = 0, dataloader_idx: int = 0
    ) -> dict[str, Tensor]:
        """Prediction step.

        Args:
            X: prediction batch of shape [batch_size x input_dims]
            batch_idx: batch index
            dataloader_idx: dataloader index
        """
        with torch.no_grad():
            preds = self.model(X)

        mean, log_sigma_2 = preds[:, 0:1], preds[:, 1:2].cpu()
        eps = torch.ones_like(log_sigma_2) * 1e-6
        std = torch.sqrt(eps + np.exp(log_sigma_2))

        return {"pred": mean, "pred_uct": std, "aleatoric_uct": std, "out": preds}

    def on_test_batch_end(
        self, outputs: dict[str, Tensor], batch_idx: int, dataloader_idx: int = 0
    ) -> None:
        """Test batch end save predictions.

        Args:
            outputs: dictionary of model outputs and aux variables
            batch_idx: batch index
            dataloader_idx: dataloader index
        """
        save_regression_predictions(
            outputs, os.path.join(self.trainer.default_root_dir, self.pred_file_name)
        )


class MVEPxRegression(DeterministicPixelRegression):
    """Mean Variance Estimation Model for Pixelwise Regression with NLL."""

    pred_dir_name = "preds"

    def __init__(
        self,
        model: nn.Module,
        freeze_backbone: bool = False,
        freeze_decoder: bool = False,
        optimizer: OptimizerCallable = torch.optim.Adam,
        lr_scheduler: LRSchedulerCallable = None,
        save_preds: bool = False,
    ) -> None:
        """Initialize a new instance of MVE for Pixelwise Regression.

        Args:
            model: pytorch model
            freeze_backbone: whether to freeze the backbone
            freeze_decoder: whether to freeze the decoder
            optimizer: optimizer used for training
            lr_scheduler: learning rate scheduler
            save_preds: whether to save predictions
        """
        super().__init__(
            model, NLL(), freeze_backbone, freeze_decoder, optimizer, lr_scheduler
        )
        self.save_preds = save_preds

    def adapt_output_for_metrics(self, out: Tensor) -> Tensor:
        """Adapt model output to be compatible for metric computation.

        Args:
            out: output from the model

        Returns:
            mean output
        """
        assert out.shape[1] <= 2, "Gaussian output."
        return out[:, 0:1, ...].contiguous()

    def on_test_start(self) -> None:
        """Create logging directory and initialize metrics."""
        self.pred_dir = os.path.join(self.trainer.default_root_dir, self.pred_dir_name)
        if not os.path.exists(self.pred_dir) and self.save_preds:
            os.makedirs(self.pred_dir)

    def on_test_batch_end(
        self,
        outputs: dict[str, Tensor],
        batch: Any,
        batch_idx: int,
        dataloader_idx: int = 0,
    ) -> None:
        """Test batch end save predictions.

        Args:
            outputs: dictionary of model outputs and aux variables
            batch: batch from dataloader
            batch_idx: batch index
            dataloader_idx: dataloader index
        """
        if self.save_preds:
            save_image_predictions(outputs, batch_idx, self.pred_dir)<|MERGE_RESOLUTION|>--- conflicted
+++ resolved
@@ -14,15 +14,7 @@
 
 from .base import DeterministicPixelRegression, DeterministicRegression
 from .loss_functions import NLL
-<<<<<<< HEAD
-from .utils import save_regression_predictions
-=======
-from .utils import (
-    default_regression_metrics,
-    save_image_predictions,
-    save_regression_predictions,
-)
->>>>>>> 3d8292a5
+from .utils import save_image_predictions, save_regression_predictions
 
 
 class MVEBase(DeterministicRegression):
