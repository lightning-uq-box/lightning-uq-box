--- conflicted
+++ resolved
@@ -4,11 +4,7 @@
 """Implement a Deep Ensemble Model for prediction."""
 
 import os
-<<<<<<< HEAD
-from typing import Any, Literal, Union
-=======
-from typing import Any
->>>>>>> 28799e71
+from typing import Any, Literal
 
 import torch
 from lightning import LightningModule
@@ -71,20 +67,11 @@
         out: list[torch.Tensor] = []
         for model_config in self.ensemble_members:
             # load the weights into the network
-<<<<<<< HEAD
-            model = model_config["base_model"]
-            if isinstance(model, torch.nn.Module):
-                state_dict = torch.load(model_config["ckpt_path"])["state_dict"]
-                model.load_state_dict(state_dict)
-                model.to(X.device)
-                out.append(model(X))
-=======
             model_config["base_model"].load_state_dict(
                 torch.load(model_config["ckpt_path"])["state_dict"]
             )
             model_config["base_model"].to(X.device).eval()
             out.append(model_config["base_model"](X))
->>>>>>> 28799e71
         return torch.stack(out, dim=-1)
 
     def test_step(
@@ -314,11 +301,7 @@
 
     def on_test_batch_end(
         self,
-<<<<<<< HEAD
-        outputs: dict[str, Tensor],  # type: ignore[override]
-=======
         outputs: dict[str, Tensor],
->>>>>>> 28799e71
         batch: Any,
         batch_idx: int,
         dataloader_idx: int = 0,
