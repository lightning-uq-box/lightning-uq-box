--- conflicted
+++ resolved
@@ -6,10 +6,7 @@
 import copy
 import math
 import os
-<<<<<<< HEAD
-from typing import Any, Dict, Union
-=======
->>>>>>> 28799e71
+from typing import Any
 
 import torch
 import torch.nn as nn
@@ -24,13 +21,8 @@
 
 
 def compute_q_hat_with_cqr(
-<<<<<<< HEAD
-    cal_preds: Tensor, cal_labels: Tensor, alpha: float
-) -> Tensor:
-=======
     lower_quant: Tensor, upper_quant: Tensor, cal_labels: Tensor, alpha: float
 ) -> float:
->>>>>>> 28799e71
     """Compute q_hat which is the adjustment factor for quantiles.
 
     Check trusted computation here.
@@ -88,12 +80,8 @@
 
         self.quantiles = quantiles
 
-<<<<<<< HEAD
-        self.alpha = min(self.quantiles)
-=======
         assert alpha > 0 and alpha < 1, "alpha must be in (0, 1)"
         self.alpha = alpha
->>>>>>> 28799e71
 
         self.desired_coverage = 1 - self.alpha  # 1-alpha is the desired coverage
 
