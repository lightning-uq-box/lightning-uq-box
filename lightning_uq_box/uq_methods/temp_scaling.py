"""Temperature Scaling.

Adapted from https://github.com/gpleiss/temperature_scaling/blob/master/temperature_scaling.py. # noqa: E501
"""

<<<<<<< HEAD
from functools import partial
from typing import Any, Union
=======
from typing import Dict, Union
>>>>>>> 0dd96866

import torch
import torch.nn as nn
import torch.nn.functional as F
from lightning import LightningModule
from torch import Tensor
from torch.optim import LBFGS

from .base import PosthocBase


class TempScaling(PosthocBase):
    """Temperature Scaling.

    If you use this method, please cite the following paper:

    * https://arxiv.org/abs/1706.04599
    """

    def __init__(
        self,
        model: Union[LightningModule, nn.Module],
        optim_lr: float = 0.01,
        max_iter: int = 50,
    ) -> None:
        """Initialize Temperature Scaling method.

        Args:
            model: model to be calibrated with Temperature S
            optim_lr: learning rate for optimizer
            max_iter: maximum number of iterations to run optimizer
        """
        super().__init__(model)
        self.temperature = nn.Parameter(torch.ones(1) * 1.5)
        self.optim_lr = optim_lr
        self.max_iter = max_iter
        self.criterion = nn.CrossEntropyLoss()

<<<<<<< HEAD
    def test_step(
        self, batch: dict[str, Tensor], batch_idx: int, dataloader_idx: int = 0
    ) -> dict[str, np.ndarray]:
        """Test step after running posthoc fitting methodology."""
        raise NotImplementedError

=======
    @torch.enable_grad()
>>>>>>> 0dd96866
    def adjust_model_logits(self, model_logits: Tensor) -> Tensor:
        """Adjust model logits by applying temperature scaling.

        Args:
            model_logits: model output logits of shape [batch_size x num_outputs]

        Returns:
            adjusted model logits of shape [batch_size x num_outputs]
        """
<<<<<<< HEAD
        return temp_scale_logits(model_logits, self.temperature)
=======
        temperature = self.temperature.unsqueeze(1).expand(
            model_logits.size(0), model_logits.size(1)
        )
        return model_logits / temperature
>>>>>>> 0dd96866

    def on_validation_epoch_end(self) -> None:
        """Perform CQR computation to obtain q_hat for predictions.

        Args:
            outputs: list of dictionaries containing model outputs and labels

        """
        all_logits = torch.cat(self.model_logits, dim=0).detach()
        all_labels = torch.cat(self.labels, dim=0).detach()

        # optimizer temperature w.r.t. NLL
<<<<<<< HEAD
        optimizer = partial(torch.optim.LBFGS, lr=self.optim_lr, max_iter=self.max_iter)
        self.temperature = run_temperature_optimization(
            optimizer, self.temperature, all_logits, all_labels, self.criterion
        )
=======
        optimizer = LBFGS([self.temperature], lr=self.optim_lr, max_iter=self.max_iter)

        # also lightning automatically disables gradient computation during this stage
        # but need it for temp scaling optimization so set inference mode to false with
        # context manager
        with torch.inference_mode(False):
            all_logits = all_logits.clone().requires_grad_(True)

            def eval():
                optimizer.zero_grad()
                loss = self.criterion(self.adjust_model_logits(all_logits), all_labels)
                loss.backward()
                return loss

            optimizer.step(eval)
>>>>>>> 0dd96866

        self.post_hoc_fitted = True

    def predict_step(self, X: Tensor) -> Dict[str, Tensor]:
        """Prediction step with applied temperature scaling.

        Args:
            X: input tensor of shape [batch_size x num_features]
        """
        if not self.post_hoc_fitted:
            raise RuntimeError(
                "Model has not been post hoc fitted, please call trainer.fit(model, datamodule) first."  # noqa: E501
            )
        with torch.no_grad():
            temp_scaled_outputs = self.forward(X)
        entropy = -torch.sum(
            F.softmax(temp_scaled_outputs, dim=1)
            * F.log_softmax(temp_scaled_outputs, dim=1),
            dim=1,
        )

        return {"pred": temp_scaled_outputs, "pred_uct": entropy}

    def test_step(
        self, batch: dict[str, Tensor], batch_idx: int, dataloader_idx: int = 0
<<<<<<< HEAD
    ) -> dict[str, np.ndarray]:
        """Test step after running posthoc fitting methodology."""
        preds = self.predict_step(batch[self.input_key])
        return preds


def temp_scale_logits(logits: torch.Tensor, temperature: torch.Tensor) -> torch.Tensor:
    """Apply temperature scaling to logits.

    Args:
        logits: model output logits of shape [batch_size x num_outputs]
        temperature: temperature tensor of shape [batch_size x 1]

    Returns:
        temperature scaled logits of shape [batch_size x num_outputs]
    """
    return logits / temperature


def run_temperature_optimization(
    optimizer: type[torch.optim.Optimizer],
    temperature: nn.Parameter,
    logits: torch.Tensor,
    labels: torch.Tensor,
    criterion: nn.Module,
) -> Tensor:
    """Run temperature optimization."""
    optimizer = optimizer([temperature])

    with torch.inference_mode(False):
        logits = logits.clone().requires_grad_(True)

        def eval():
            optimizer.zero_grad()
            print(temperature)
            loss = criterion(temp_scale_logits(logits, temperature), labels)
            loss.backward()
            return loss

        optimizer.step(eval)

    return temperature
=======
    ) -> dict[str, Tensor]:
        """Test step after running posthoc fitting methodology.

        Args:
            batch: batch of testing data
            batch_idx: batch index
            dataloader_idx: dataloader index
        """
        preds = self.predict_step(batch[self.input_key])
        return preds
>>>>>>> 0dd96866
<|MERGE_RESOLUTION|>--- conflicted
+++ resolved
@@ -3,12 +3,8 @@
 Adapted from https://github.com/gpleiss/temperature_scaling/blob/master/temperature_scaling.py. # noqa: E501
 """
 
-<<<<<<< HEAD
 from functools import partial
-from typing import Any, Union
-=======
 from typing import Dict, Union
->>>>>>> 0dd96866
 
 import torch
 import torch.nn as nn
@@ -47,16 +43,7 @@
         self.max_iter = max_iter
         self.criterion = nn.CrossEntropyLoss()
 
-<<<<<<< HEAD
-    def test_step(
-        self, batch: dict[str, Tensor], batch_idx: int, dataloader_idx: int = 0
-    ) -> dict[str, np.ndarray]:
-        """Test step after running posthoc fitting methodology."""
-        raise NotImplementedError
-
-=======
     @torch.enable_grad()
->>>>>>> 0dd96866
     def adjust_model_logits(self, model_logits: Tensor) -> Tensor:
         """Adjust model logits by applying temperature scaling.
 
@@ -66,14 +53,7 @@
         Returns:
             adjusted model logits of shape [batch_size x num_outputs]
         """
-<<<<<<< HEAD
         return temp_scale_logits(model_logits, self.temperature)
-=======
-        temperature = self.temperature.unsqueeze(1).expand(
-            model_logits.size(0), model_logits.size(1)
-        )
-        return model_logits / temperature
->>>>>>> 0dd96866
 
     def on_validation_epoch_end(self) -> None:
         """Perform CQR computation to obtain q_hat for predictions.
@@ -86,28 +66,10 @@
         all_labels = torch.cat(self.labels, dim=0).detach()
 
         # optimizer temperature w.r.t. NLL
-<<<<<<< HEAD
-        optimizer = partial(torch.optim.LBFGS, lr=self.optim_lr, max_iter=self.max_iter)
+        optimizer = partial(LBFGS, lr=self.optim_lr, max_iter=self.max_iter)
         self.temperature = run_temperature_optimization(
             optimizer, self.temperature, all_logits, all_labels, self.criterion
         )
-=======
-        optimizer = LBFGS([self.temperature], lr=self.optim_lr, max_iter=self.max_iter)
-
-        # also lightning automatically disables gradient computation during this stage
-        # but need it for temp scaling optimization so set inference mode to false with
-        # context manager
-        with torch.inference_mode(False):
-            all_logits = all_logits.clone().requires_grad_(True)
-
-            def eval():
-                optimizer.zero_grad()
-                loss = self.criterion(self.adjust_model_logits(all_logits), all_labels)
-                loss.backward()
-                return loss
-
-            optimizer.step(eval)
->>>>>>> 0dd96866
 
         self.post_hoc_fitted = True
 
@@ -133,9 +95,14 @@
 
     def test_step(
         self, batch: dict[str, Tensor], batch_idx: int, dataloader_idx: int = 0
-<<<<<<< HEAD
-    ) -> dict[str, np.ndarray]:
-        """Test step after running posthoc fitting methodology."""
+    ) -> dict[str, Tensor]:
+        """Test step after running posthoc fitting methodology.
+
+        Args:
+            batch: batch of testing data
+            batch_idx: batch index
+            dataloader_idx: dataloader index
+        """
         preds = self.predict_step(batch[self.input_key])
         return preds
 
@@ -175,16 +142,4 @@
 
         optimizer.step(eval)
 
-    return temperature
-=======
-    ) -> dict[str, Tensor]:
-        """Test step after running posthoc fitting methodology.
-
-        Args:
-            batch: batch of testing data
-            batch_idx: batch index
-            dataloader_idx: dataloader index
-        """
-        preds = self.predict_step(batch[self.input_key])
-        return preds
->>>>>>> 0dd96866
+    return temperature