# Copyright (c) 2023 lightning-uq-box. All rights reserved.
# Licensed under the MIT License.

"""Utilities for UQ-Method Implementations."""

import os
from collections import OrderedDict
from typing import Optional, Union

import pandas as pd
import torch
import torch.nn as nn
from lightning import LightningModule
from torch import Tensor
from torchmetrics import (
    Accuracy,
    F1Score,
    JaccardIndex,
    MeanAbsoluteError,
    MeanSquaredError,
    MetricCollection,
    R2Score,
)

from lightning_uq_box.eval_utils import (
    compute_aleatoric_uncertainty,
    compute_epistemic_uncertainty,
    compute_predictive_uncertainty,
    compute_quantiles_from_std,
)


<<<<<<< HEAD
def checkpoint_loader(
    model_class: LightningModule, ckpt_path: str, return_model: bool = False
) -> Union[LightningModule, nn.Module]:
    """Load state dict checkpoint for LightningModule.

    Args:
        model_class: LightningModule class
        ckpt_path: path to checkpoint
        return_model: whether to return the model or the model class

    Returns:
        model_class or model
    """
    state_dict = {
        k.replace("model.", ""): v
        for k, v in torch.load(ckpt_path)["state_dict"].items()
    }
    model_class.model.load_state_dict(state_dict)
    if return_model:
        return model_class.model
    else:
        return model_class
=======
def compute_coverage_and_set_size(
    pred_set: list[Tensor], targets: Tensor
) -> tuple[float, float]:
    """Compute the coverage and size of the predictions sets.

    Args:
        pred_set: List of tensors of predicted labels for each sample in the batch
            with class labels
        targets: Tensor of true labels shape [batch_size, num_classes]

    Returns:
        coverage of the prediction sets and the average size of the prediction sets
    """
    covered = 0
    size = 0
    for i in range(targets.shape[0]):
        if targets[i].item() in pred_set[i]:
            covered += 1
        size = size + pred_set[i].shape[0]
    return float(covered) / targets.shape[0], size / targets.shape[0]
>>>>>>> 7c02a8be


def default_regression_metrics(prefix: str):
    """Return a set of default regression metrics."""
    return MetricCollection(
        {
            "RMSE": MeanSquaredError(squared=False),
            "MAE": MeanAbsoluteError(),
            "R2": R2Score(),
        },
        prefix=prefix,
    )


def default_classification_metrics(prefix: str, task: str, num_classes: int):
    """Return a set of default classification metrics."""
    return MetricCollection(
        {
            "Acc": Accuracy(task=task, num_classes=num_classes),
            "F1Score": F1Score(task, num_classes=num_classes),
        },
        prefix=prefix,
    )


def default_segmentation_metrics(prefix: str, task: str, num_classes: int):
    """Return a set of default segmentation metrics."""
    return MetricCollection(
        {
            "Jaccard": JaccardIndex(task=task, num_classes=num_classes),
            "F1Score": F1Score(task, num_classes=num_classes),
        },
        prefix=prefix,
    )


def process_regression_prediction(
    preds: Tensor, quantiles: Optional[list[float]] = None
) -> dict[str, Tensor]:
    """Process regression predictions that could be mse or nll predictions.

    Args:
        preds: prediction tensor of shape [batch_size, num_outputs, num_samples]
        quantiles: quantiles to compute

    Returns:
        dictionary with mean prediction and predictive uncertainty
    """
    mean_samples = preds[:, 0, :].cpu()
    mean = preds[:, 0:1, :].mean(-1)
    # assume nll prediction with sigma
    if preds.shape[1] == 2:
        log_sigma_2_samples = preds[:, 1, :].cpu()
        eps = torch.ones_like(log_sigma_2_samples) * 1e-6
        sigma_samples = torch.sqrt(eps + torch.exp(log_sigma_2_samples))
        std = compute_predictive_uncertainty(mean_samples, sigma_samples)
        aleatoric = compute_aleatoric_uncertainty(sigma_samples)
        epistemic = compute_epistemic_uncertainty(mean_samples)

        pred_dict = {
            "pred": mean,
            "pred_uct": std,
            "epistemic_uct": epistemic,
            "aleatoric_uct": aleatoric,
        }
    # assume mse prediction
    else:
        std = mean_samples.std(-1)
        pred_dict = {"pred": mean, "pred_uct": std, "epistemic_uct": std}

    # check if quantiles are present
    if quantiles is not None:
        quantiles = compute_quantiles_from_std(
            mean.detach().cpu().numpy(), std, quantiles
        )
        pred_dict["lower_quant"] = torch.from_numpy(quantiles[:, 0])
        pred_dict["upper_quant"] = torch.from_numpy(quantiles[:, -1])

    return pred_dict


def process_classification_prediction(preds: Tensor) -> dict[str, Tensor]:
    """Process classification predictions.

    Applies softmax to logit and computes mean over the samples and entropy.

    Args:
        preds: prediction logits tensor of shape [batch_size, num_classes, num_samples]

    Returns:
        dictionary with mean [batch_size, num_classes]
            and predictive uncertainty [batch_size]
            and logits [batch_size, num_classes]
    """
    mean = nn.functional.softmax(preds.mean(-1), dim=-1)
    entropy = -(mean * mean.log()).sum(dim=-1)

    return {"pred": mean, "pred_uct": entropy, "logits": preds.mean(-1)}


def process_segmentation_prediction(preds: Tensor) -> dict[str, Tensor]:
    """Process segmentation predictions.

    Applies softmax to logit and computes mean over the samples and entropy.

    Args:
        preds: prediction logits tensor of shape
            [batch_size, num_classes, height, width, num_samples]

    Returns:
        dictionary with mean [batch_size, num_classes, height, width]
            and predictive uncertainty [batch_size, height, width]
    """
    # dim=1 is the expected num classes dimension
    mean = nn.functional.softmax(preds.mean(-1), dim=1)
    entropy = -(mean * mean.log()).sum(dim=1)
    return {"pred": mean, "pred_uct": entropy}


def change_inplace_activation(module):
    """Change inplace activation."""
    if hasattr(module, "inplace"):
        module.inplace = False


def save_regression_predictions(outputs: dict[str, Tensor], path: str) -> None:
    """Save regression predictions to csv file.

    Args:
        outputs: metrics and values to be saved
            - pred: predictions of shape [batch_size]
            - pred_uct: predictive uncertainty of shape [batch_size]
            - epistemic_uct: epistemic uncertainty of shape [batch_size]
            - aleatoric_uct: aleatoric uncertainty of shape [batch_size]
            - lower_quant: lower quantile of shape [batch_size]
            - upper_quant: upper quantile of shape [batch_size]
        path: path where csv should be saved
    """
    outputs = {k: v.cpu().numpy() for k, v in outputs.items()}
    df = pd.DataFrame.from_dict(outputs)

    # check if path already exists, then just append
    if os.path.exists(path):
        df.to_csv(path, mode="a", index=False, header=False)
    else:  # create new csv
        df.to_csv(path, index=False)


def save_classification_predictions(outputs: dict[str, Tensor], path: str) -> None:
    """Save classification predictions to csv file.

    Args:
        outputs: metrics and values to be saved
            - logits: logits of shape [batch_size, num_classes]
            - pred: predictions of shape [batch_size, num_classes]
            - target: targets of shape [batch_size]
            - pred_uct: predictive uncertainty of shape [batch_size]
        path: path where csv should be saved
    """
    logits = outputs.pop("logits")
    for i in range(logits.shape[1]):
        outputs[f"logit_{i}"] = logits[:, i]

    if "pred_set" in outputs:
        pred_set = [
            str(tensor.cpu().numpy().tolist()) for tensor in outputs.pop("pred_set")
        ]
        df_pred_set = pd.DataFrame(pred_set, columns=["pred_set"])

    pred = torch.argmax(outputs.pop("pred"), dim=1).cpu().numpy()

    outputs = {k: v.cpu().numpy() for k, v in outputs.items()}

    df_pred = pd.DataFrame(pred, columns=["pred"])

    # Create DataFrame for the rest of the outputs
    df_outputs = pd.DataFrame.from_dict(outputs)

    # Concatenate the two DataFrames
    df = pd.concat([df_pred, df_outputs], axis=1)

    if "pred_set" in outputs:
        df = pd.concat([df, df_pred_set], axis=1)

    if os.path.exists(path):
        df.to_csv(path, mode="a", index=False, header=False)
    else:
        df.to_csv(path, index=False)


def map_stochastic_modules(
    model: nn.Module, stochastic_module_names: Union[None, list[str, int]]
) -> list[str]:
    """Retrieve desired stochastic module names from user arg.

    Args:
        model: model from which to retrieve the module names
        stochastic_module_names: argument to uq_method for partial stochasticity

    Returns:
        list of desired partially stochastic module names
    """
    ordered_module_names: list[str] = []
    # ignore batchnorm
    for name, val in model.named_parameters():
        # module = getattr(model, )
        ordered_module_names.append(".".join(name.split(".")[:-1]))
    ordered_module_names = list(OrderedDict.fromkeys(ordered_module_names))

    # split of weight/bias
    ordered_module_params = [
        name for name, val in list(model.named_parameters())
    ]  # all
    module_names = [".".join(name.split(".")[:-1]) for name in ordered_module_params]
    # remove duplicates due to weight/bias
    module_names = list(set(module_names))

    if not stochastic_module_names:  # None means fully stochastic
        part_stoch_names = module_names.copy()
    elif all(isinstance(elem, int) for elem in stochastic_module_names):
        part_stoch_names = [
            ordered_module_names[idx] for idx in stochastic_module_names
        ]  # retrieve last ones
    elif all(isinstance(elem, str) for elem in stochastic_module_names):
        assert set(stochastic_module_names).issubset(module_names), (
            f"Model only contains these parameter modules {module_names}, "
            f"and you requested {stochastic_module_names}."
        )
        part_stoch_names = module_names.copy()
    else:
        raise ValueError
    return part_stoch_names


def _get_input_layer_name_and_module(model: nn.Module) -> tuple[str, nn.Module]:
    """Retrieve the input layer name and module from a pytorch model.

    Args:
        model: pytorch model

    Returns:
        input key and module
    """
    keys = []
    children = list(model.named_children())
    while children != []:
        name, module = children[0]
        keys.append(name)
        children = list(module.named_children())

    key = ".".join(keys)
    return key, module


def _get_output_layer_name_and_module(model: nn.Module) -> tuple[str, nn.Module]:
    """Retrieve the output layer name and module from a pytorch model.

    Args:
        model: pytorch model

    Returns:
        output key and module
    """
    keys = []
    children = list(model.named_children())
    while children != []:
        name, module = children[-1]
        keys.append(name)
        children = list(module.named_children())

    key = ".".join(keys)

    return key, module


def _get_num_inputs(model: nn.Module) -> int:
    """Get the number of inputs for a module.

    Args:
        model: pytorch model

    Returns:
        number of inputs to the model
    """
    _, module = _get_input_layer_name_and_module(model)
    if hasattr(module, "in_features"):  # Linear Layer
        num_inputs = module.in_features
    elif hasattr(module, "in_channels"):  # Conv Layer
        num_inputs = module.in_channels
    else:
        raise ValueError(f"Module {module} does not have in_features or in_channels.")
    return num_inputs


def _get_num_outputs(model: nn.Module) -> int:
    """Get the number of outputs for a module.

    Args:
        model: pytorch model

    Returns:
        number of outputs from the model
    """
    _, module = _get_output_layer_name_and_module(model)
    if hasattr(module, "out_features"):  # Linear Layer
        num_outputs = module.out_features
    elif hasattr(module, "out_channels"):  # Conv Layer
        num_outputs = module.out_channels
    elif "segmentation_models_pytorch" in str(type(model)):
        _, seg_module = _get_input_layer_name_and_module(model.segmentation_head)
        num_outputs = seg_module.out_channels
    else:
        raise ValueError(f"Module {module} does not have out_features or out_channels.")
    return num_outputs<|MERGE_RESOLUTION|>--- conflicted
+++ resolved
@@ -30,7 +30,6 @@
 )
 
 
-<<<<<<< HEAD
 def checkpoint_loader(
     model_class: LightningModule, ckpt_path: str, return_model: bool = False
 ) -> Union[LightningModule, nn.Module]:
@@ -53,7 +52,8 @@
         return model_class.model
     else:
         return model_class
-=======
+
+
 def compute_coverage_and_set_size(
     pred_set: list[Tensor], targets: Tensor
 ) -> tuple[float, float]:
@@ -74,7 +74,6 @@
             covered += 1
         size = size + pred_set[i].shape[0]
     return float(covered) / targets.shape[0], size / targets.shape[0]
->>>>>>> 7c02a8be
 
 
 def default_regression_metrics(prefix: str):
