# Copyright (c) 2023 lightning-uq-box. All rights reserved.
# Licensed under the MIT License.

"""UQ-Methods as Lightning Modules."""

from .base import (
    BaseModule,
    DeterministicClassification,
    DeterministicModel,
    DeterministicRegression,
    PosthocBase,
)
from .bnn_lv_vi import (
    BNN_LV_VI_Base,
    BNN_LV_VI_Batched_Base,
    BNN_LV_VI_Batched_Regression,
    BNN_LV_VI_Regression,
)
from .bnn_vi import BNN_VI_Base, BNN_VI_BatchedRegression, BNN_VI_Regression
from .bnn_vi_elbo import (
    BNN_VI_ELBO_Base,
    BNN_VI_ELBO_Classification,
    BNN_VI_ELBO_Regression,
    BNN_VI_ELBO_Segmentation,
)
<<<<<<< HEAD
from .conformal_qr import ConformalQR
=======
from .cards import CARDBase, CARDClassification, CARDRegression, NoiseScheduler
from .cqr_model import ConformalQR
>>>>>>> 937fac54
from .deep_ensemble import (
    DeepEnsemble,
    DeepEnsembleClassification,
    DeepEnsembleRegression,
    DeepEnsembleSegmentation,
)
from .deep_evidential_regression import DER
from .deep_kernel_learning import (
    DKLBase,
    DKLClassification,
    DKLGPLayer,
    DKLRegression,
    compute_initial_values,
)
from .deterministic_uncertainty_estimation import DUEClassification, DUERegression
from .laplace_model import LaplaceBase, LaplaceClassification, LaplaceRegression
from .loss_functions import NLL, DERLoss, HuberQLoss, QuantileLoss
from .mc_dropout import (
    MCDropoutBase,
    MCDropoutClassification,
    MCDropoutRegression,
    MCDropoutSegmentation,
)
from .mean_variance_estimation import MVEBase, MVERegression
from .quantile_regression import QuantileRegression, QuantileRegressionBase
from .sgld import SGLDBase, SGLDClassification, SGLDRegression
from .spectral_normalized_layers import (
    SpectralBatchNorm1d,
    SpectralBatchNorm2d,
    SpectralNormConv,
    SpectralNormFC,
    spectral_normalize_model_layers,
)
from .swag import SWAGBase, SWAGClassification, SWAGRegression, SWAGSegmentation
from .temp_scaling import TempScaling

__all__ = (
    # Base Module
    "BaseModule",
    "PosthocBase",
    # base model
    "DeterministicModel",
    "DeterministicClassification",
    "DeterministicRegression",
    # CARDS
    "CARDBase",
    "CARDRegression",
    "CARDClassification",
    "NoiseScheduler",
    # conformalized Quantile Regression
    "ConformalQR",
    # MC-Dropout
    "MCDropoutBase",
    "MCDropoutRegression",
    "MCDropoutClassification",
    "MCDropoutSegmentation",
    # Laplace Approximation
    "LaplaceBase",
    "LaplaceRegression",
    "LaplaceClassification",
    # Quantile Regression
    "QuantileRegressionBase",
    "QuantileRegression",
    "QuantilePxRegression",
    # Deep Ensemble Wrapper
    "DeepEnsemble",
    "DeepEnsembleRegression",
    "DeepEnsembleClassification",
    "DeepEnsembleSegmentation",
    # Mean Variance Estimation Network
    "MVEBase",
    "MVERegression",
    # Deep Uncertainty Estimation Model
    "DUERegression",
    "DUEClassification",
    # Deep Kernel Learning Model
    "DKLBase",
    "DKLRegression",
    "DKLClassification",
    # Approximate GP model for DKL
    "DKLGPLayer",
    "compute_initial_values",
    # SWAG Model
    "SWAGBase",
    "SWAGRegression",
    "SWAGClassification",
    "SWAGSegmentation",
    # SGLD Model.
    "SGLDBase",
    "SGLDRegression",
    "SGLDClassification",
    # Temperature Scaling
    "TempScaling",
    # Deep Evidential Regression Model
    "DER",
    # Spectral Normalization Layers
    "SpectralBatchNorm1d",
    "SpectralBatchNorm2d",
    "SpectralNormConv",
    "SpectralNormFC",
    "spectral_normalize_model_layers",
    # BNN with ELBO
    "BNN_VI_ELBO_Base",
    "BNN_VI_ELBO_Regression",
    "BNN_VI_ELBO_Classification",
    "BNN_VI_ELBO_Segmentation",
    # Bayesian Neural Network trained with Variational Inference
    "BNN_VI_Base",
    "BNN_VI_Regression",
    "BNN_VI_BatchedRegression",
    # BNN with Latent Variables
    "BNN_LV_VI_Base",
    "BNN_LV_VI_Regression",
    "BNN_LV_VI_Batched_Base",
    "BNN_LV_VI_Batched_Regression",
    # Loss Functions
    "NLL",
    "QuantileLoss",
    "DERLoss",
    "HuberQLoss",
)<|MERGE_RESOLUTION|>--- conflicted
+++ resolved
@@ -23,12 +23,8 @@
     BNN_VI_ELBO_Regression,
     BNN_VI_ELBO_Segmentation,
 )
-<<<<<<< HEAD
+from .cards import CARDBase, CARDClassification, CARDRegression, NoiseScheduler
 from .conformal_qr import ConformalQR
-=======
-from .cards import CARDBase, CARDClassification, CARDRegression, NoiseScheduler
-from .cqr_model import ConformalQR
->>>>>>> 937fac54
 from .deep_ensemble import (
     DeepEnsemble,
     DeepEnsembleClassification,
