--- conflicted
+++ resolved
@@ -203,13 +203,10 @@
     "TTABase",
     "TTARegression",
     "TTAClassification",
-<<<<<<< HEAD
     # VAE
     "VAE",
-=======
     # Zig Zag
     "ZigZagBase",
     "ZigZagRegression",
     "ZigZagClassification",
->>>>>>> 8cdcbd3e
 )