--- conflicted
+++ resolved
@@ -9,11 +9,7 @@
 import torch
 import torch.nn as nn
 from lightning import LightningModule
-<<<<<<< HEAD
-from lightning.pytorch.utilities.types import OptimizerLRScheduler
-=======
 from lightning.pytorch.cli import LRSchedulerCallable, OptimizerCallable
->>>>>>> 0afa5a2d
 from torch import Tensor
 
 from .utils import (
@@ -343,25 +339,13 @@
         pass
 
     def on_validation_start(self) -> None:
-        """Before validation epoch starts, create tensors that gather model outputs and labels."""
+        """Initialize objects to track model logits and labels."""
         # TODO intitialize zero tensors for memory efficiency
         self.model_logits = []
         self.labels = []
 
         # TODO this doesn't do anything right now
         self.trainer.inference_mode = False
-
-    # Memory efficient version
-    # def on_validation_start(self) -> None:
-    #     """Before validation epoch starts, create tensors that gather model outputs and labels."""
-    #     num_validation_samples = len(self.val_dataloader().dataset)
-    #     self.model_logits = torch.zeros(num_validation_samples, device=self.device)
-    #     self.labels = torch.zeros(num_validation_samples, device=self.device)
-    # def validation_step(self, batch: dict[str, Tensor], batch_idx: int, dataloader_idx: int = 0) -> None:
-    #     start_idx = batch_idx * self.val_dataloader().batch_size
-    #     end_idx = start_idx + len(batch[self.input_key])
-    #     self.model_logits[start_idx:end_idx] = self.model(batch[self.input_key])
-    #     self.labels[start_idx:end_idx] = batch[self.target_key]
 
     def validation_step(
         self, batch: dict[str, Tensor], batch_idx: int, dataloader_idx: int = 0
@@ -415,4 +399,5 @@
         return self.adjust_model_logits(model_preds)
 
     def configure_optimizers(self) -> Any:
+        """Configure optimizers for posthoc fitting."""
         pass