# Copyright (c) 2023 lightning-uq-box. All rights reserved.
# Licensed under the Apache License 2.0.

"""Base Model for UQ methods."""

import os
<<<<<<< HEAD
from typing import Any, Literal, Optional, Union
=======
from typing import Any
>>>>>>> 28799e71

import torch
import torch.nn as nn
from lightning import LightningModule
from lightning.pytorch.cli import LRSchedulerCallable, OptimizerCallable
from lightning.pytorch.utilities.types import OptimizerLRScheduler
from torch import Tensor

from .utils import (
    _get_num_inputs,
    _get_num_outputs,
    default_classification_metrics,
    default_px_regression_metrics,
    default_regression_metrics,
    default_segmentation_metrics,
    freeze_model_backbone,
    freeze_segmentation_model,
    process_classification_prediction,
    process_segmentation_prediction,
    save_classification_predictions,
    save_image_predictions,
    save_regression_predictions,
)


class BaseModule(LightningModule):
    """Define a base module.

    The base module has some basic utilities and attributes
    but is otherwise just an extension of a LightningModule.

    This is for things useful across all tasks and methods
    """

    input_key = "input"
    target_key = "target"

    def __init__(self, *args: Any, **kwargs: Any) -> None:
        """Initialize a new instance of the Base Module."""
        super().__init__(*args, **kwargs)

    @property
    def num_input_features(self) -> int:
        """Retrieve input dimension to the model.

        Returns:
            number of input dimension to the model
        """
        return _get_num_inputs(self.model)

    @property
    def num_outputs(self) -> int:
        """Retrieve output dimension to the model.

        Returns:
            number of output dimension to model
        """
        return _get_num_outputs(self.model)

    def add_aux_data_to_dict(
        self, out_dict: dict[str, Tensor], batch: dict[str, Tensor]
    ) -> dict[str, Tensor]:
        """Add auxiliary data to output dictionary.

        Args:
            out_dict: output dictionary
            batch: batch of data

        Returns:
            updated dict
        """
        for key, val in batch.items():
            if key not in [self.input_key, self.target_key]:
                if isinstance(val, Tensor):
                    out_dict[key] = val.detach().squeeze(-1)
                else:
                    out_dict[key] = val
        return out_dict


class DeterministicModel(BaseModule):
    """Deterministic Base Trainer as LightningModule."""

    def __init__(
        self,
        model: nn.Module,
        loss_fn: nn.Module,
        freeze_backbone: bool = False,
        optimizer: OptimizerCallable = torch.optim.Adam,
        lr_scheduler: LRSchedulerCallable | None = None,
    ) -> None:
        """Initialize a new Base Model.

        Args:
            model: pytorch model
            loss_fn: loss function used for optimization
            freeze_backbone: whether to freeze the model backbone
            optimizer: optimizer used for training
            lr_scheduler: learning rate scheduler
        """
        super().__init__()

        self.model = model
        self.optimizer = optimizer
        self.lr_scheduler = lr_scheduler
        self.loss_fn = loss_fn
        self.freeze_backbone = freeze_backbone

        self.setup_task()

        self.freeze_model()

    def freeze_model(self) -> None:
        """Freeze model backbone.

        By default, assumes a timm model with a backbone and head.
        Alternatively, selected the last layer with parameters to freeze.
        """
        if self.freeze_backbone:
            freeze_model_backbone(self.model)

    def setup_task(self) -> None:
        """Set up task specific attributes."""
        raise NotImplementedError

    def adapt_output_for_metrics(self, out: Tensor) -> Tensor:
        """Adapt model output to be compatible for metric computation.

        Args:
            out: output from the model

        Returns:
            mean output
        """
        return out[:, 0:1]

    def forward(self, X: Tensor) -> Any:
        """Forward pass of the model.

        Args:
            X: tensor of data to run through the model [batch_size, input_dim]

        Returns:
            output from the model
        """
        return self.model(X)

    def training_step(
        self, batch: dict[str, Tensor], batch_idx: int, dataloader_idx: int = 0
    ) -> Tensor:
        """Compute and return the training loss.

        Args:
            batch: the output of your DataLoader
            batch_idx: the index of this batch
            dataloader_idx: the index of the dataloader

        Returns:
            training loss
        """
        out = self.forward(batch[self.input_key])
        loss = self.loss_fn(out, batch[self.target_key])

        self.log(
            "train_loss", loss, batch_size=batch[self.input_key].shape[0]
        )  # logging to Logger
        if batch[self.input_key].shape[0] > 1:
            self.train_metrics(
                self.adapt_output_for_metrics(out), batch[self.target_key]
            )

        return loss

    def on_train_epoch_end(self):
        """Log epoch-level training metrics."""
        self.log_dict(self.train_metrics.compute())
        self.train_metrics.reset()

    def validation_step(
        self, batch: dict[str, Tensor], batch_idx: int, dataloader_idx: int = 0
    ) -> Tensor:
        """Compute validation loss and log example predictions.

        Args:
            batch: the output of your DataLoader
            batch_idx: the index of this batch
            dataloader_idx: the index of the dataloader

        Returns:
            validation loss
        """
        out = self.forward(batch[self.input_key])
        loss = self.loss_fn(out, batch[self.target_key])

        self.log(
            "val_loss", loss, batch_size=batch[self.input_key].shape[0]
        )  # logging to Logger
        if batch[self.input_key].shape[0] > 1:
            self.val_metrics(self.adapt_output_for_metrics(out), batch[self.target_key])

        return loss

    def on_validation_epoch_end(self) -> None:
        """Log epoch level validation metrics."""
        self.log_dict(self.val_metrics.compute())
        self.val_metrics.reset()

    def test_step(
        self, batch: dict[str, Tensor], batch_idx: int, dataloader_idx: int = 0
    ) -> dict[str, Tensor]:
        """Test step.

        Args:
            batch: the output of your DataLoader
            batch_idx: the index of this batch
            dataloader_idx: the index of the dataloader

        Returns:
            prediction dictionary
        """
        out_dict = self.predict_step(batch[self.input_key])
        out_dict[self.target_key] = batch[self.target_key].detach().squeeze(-1)

        if batch[self.input_key].shape[0] > 1:
            self.test_metrics(
                self.adapt_output_for_metrics(out_dict["pred"]), batch[self.target_key]
            )

        out_dict["pred"] = out_dict["pred"].detach().cpu().squeeze(-1)

        out_dict = self.add_aux_data_to_dict(out_dict, batch)

        if "out" in out_dict:
            del out_dict["out"]

        return out_dict

    def on_test_epoch_end(self):
        """Log epoch-level test metrics."""
        self.log_dict(self.test_metrics.compute())
        self.test_metrics.reset()

    def predict_step(
        self, X: Tensor, batch_idx: int = 0, dataloader_idx: int = 0
    ) -> dict[str, Tensor]:
        """Prediction step.

        Args:
            X: prediction batch of shape [batch_size x input_dims]
            batch_idx: batch index
            dataloader_idx: dataloader index
        """
        with torch.no_grad():
            out = self.forward(X)
        return {"pred": self.adapt_output_for_metrics(out)}

    def configure_optimizers(self) -> OptimizerLRScheduler:
        """Initialize the optimizer and learning rate scheduler.

        Returns:
            a "lr dict" according to the pytorch lightning documentation
        """
        optimizer = self.optimizer(self.parameters())
        if self.lr_scheduler is not None:
            lr_scheduler = self.lr_scheduler(optimizer)
            return {
                "optimizer": optimizer,
                "lr_scheduler": {"scheduler": lr_scheduler, "monitor": "val_loss"},
            }
        else:
            return {"optimizer": optimizer}


class DeterministicRegression(DeterministicModel):
    """Deterministic Base Trainer for regression as LightningModule."""

    pred_file_name = "preds.csv"

    def setup_task(self) -> None:
        """Set up task specific attributes."""
        self.train_metrics = default_regression_metrics("train")
        self.val_metrics = default_regression_metrics("val")
        self.test_metrics = default_regression_metrics("test")

    def on_test_batch_end(
        self,
        outputs: dict[str, Tensor],  # type: ignore[override]
        batch: Any,
        batch_idx: int,
        dataloader_idx: int = 0,
    ) -> None:
        """Test batch end save predictions.

        Args:
            outputs: dictionary of model outputs and aux variables
            batch: batch from dataloader
            batch_idx: batch index
            dataloader_idx: dataloader index
        """
        save_regression_predictions(
            outputs, os.path.join(self.trainer.default_root_dir, self.pred_file_name)
        )


class DeterministicClassification(DeterministicModel):
    """Deterministic Base Trainer for classification as LightningModule."""

    pred_file_name = "preds.csv"

    valid_tasks = ["binary", "multiclass", "multilable"]

    def __init__(
        self,
        model: nn.Module,
        loss_fn: nn.Module,
<<<<<<< HEAD
        task: Literal["binary", "multiclass", "multilabel"] = "multiclass",
=======
        task: str = "multiclass",
        freeze_backbone: bool = False,
>>>>>>> 28799e71
        optimizer: OptimizerCallable = torch.optim.Adam,
        lr_scheduler: Optional[LRSchedulerCallable] = None,
    ) -> None:
        """Initialize a new Deterministic Classification Model.

        Args:
            model: pytorch model
            loss_fn: loss function used for optimization
            task: what kind of classification task, choose one of
                ["binary", "multiclass", "multilabel"]
            freeze_backbone: whether to freeze the model backbone
            optimizer: optimizer used for training
            lr_scheduler: learning rate scheduler
        """
        self.num_classes = _get_num_outputs(model)
        assert task in self.valid_tasks, f"Task must be one of {self.valid_tasks}"
        self.task = task
        super().__init__(model, loss_fn, freeze_backbone, optimizer, lr_scheduler)

    def adapt_output_for_metrics(self, out: Tensor) -> Tensor:
        """Adapt model output to be compatible for metric computation.

        Args:
            out: output from the model

        Returns:
            mean output
        """
        return out

    def setup_task(self) -> None:
        """Set up task specific attributes."""
        self.train_metrics = default_classification_metrics(
            "train", self.task, self.num_classes
        )
        self.val_metrics = default_classification_metrics(
            "val", self.task, self.num_classes
        )
        self.test_metrics = default_classification_metrics(
            "test", self.task, self.num_classes
        )

    def predict_step(
        self, X: Tensor, batch_idx: int = 0, dataloader_idx: int = 0
    ) -> dict[str, Tensor]:
        """Prediction step.

        Args:
            X: prediction batch of shape [batch_size x input_dims]
            batch_idx: batch index
            dataloader_idx: dataloader index
        """
        with torch.no_grad():
            out = self.forward(X)

        def identity(x, dim=None):
            return x

        return process_classification_prediction(out, aggregate_fn=identity)

    def on_test_batch_end(
        self,
        outputs: dict[str, Tensor],  # type: ignore[override]
        batch: Any,
        batch_idx: int,
        dataloader_idx: int = 0,
    ) -> None:
        """Test batch end save predictions.

        Args:
            outputs: dictionary of model outputs and aux variables
            batch: batch from dataloader
            batch_idx: batch index
            dataloader_idx: dataloader index
        """
        save_classification_predictions(
            outputs, os.path.join(self.trainer.default_root_dir, self.pred_file_name)
        )


class DeterministicSegmentation(DeterministicClassification):
    """Deterministic Base Trainer for segmentation as LightningModule."""

    pred_dir_name = "preds"

    def __init__(
        self,
        model: nn.Module,
        loss_fn: nn.Module,
        task: str = "multiclass",
        freeze_backbone: bool = False,
        freeze_decoder: bool = False,
        optimizer: OptimizerCallable = torch.optim.Adam,
        lr_scheduler: LRSchedulerCallable = None,
        save_preds: bool = False,
    ) -> None:
        """Initialize a new Deterministic Segmentation Model.

        Args:
            model: pytorch model
            loss_fn: loss function used for optimization
            task: what kind of classification task, choose one of
                ["binary", "multiclass", "multilabel"]
            freeze_backbone: whether to freeze the model backbone, by default this is
                supported for torchseg Unet models
            freeze_decoder: whether to freeze the model decoder, by default this is
                supported for torchseg Unet models
            optimizer: optimizer used for training
            lr_scheduler: learning rate scheduler
            save_preds: whether to save predictions
        """
        self.freeze_backbone = freeze_backbone
        self.freeze_decoder = freeze_decoder
        super().__init__(model, loss_fn, task, freeze_backbone, optimizer, lr_scheduler)

        self.save_preds = save_preds

    def setup_task(self) -> None:
        """Set up task specific attributes for segmentation."""
        self.train_metrics = default_segmentation_metrics(
            "train", self.task, self.num_classes
        )
        self.val_metrics = default_segmentation_metrics(
            "val", self.task, self.num_classes
        )
        self.test_metrics = default_segmentation_metrics(
            "test", self.task, self.num_classes
        )

    def freeze_model(self) -> None:
        """Freeze model backbone.

        By default, assumes a timm model with a backbone and head.
        Alternatively, selected the last layer with parameters to freeze.
        """
        freeze_segmentation_model(self.model, self.freeze_backbone, self.freeze_decoder)

    def predict_step(
        self, X: Tensor, batch_idx: int = 0, dataloader_idx: int = 0
    ) -> dict[str, Tensor]:
        """Prediction step.

        Args:
            X: prediction batch of shape [batch_size x input_dims]
            batch_idx: batch index
            dataloader_idx: dataloader index
        """
        with torch.no_grad():
            out = self.forward(X)

        def identity(x, dim=None):
            return x

        return process_segmentation_prediction(out, aggregate_fn=identity)

    def on_test_start(self) -> None:
        """Create logging directory and initialize metrics."""
        self.pred_dir = os.path.join(self.trainer.default_root_dir, self.pred_dir_name)
        if not os.path.exists(self.pred_dir) and self.save_preds:
            os.makedirs(self.pred_dir)

    def on_test_batch_end(
        self,
        outputs: dict[str, Tensor],
        batch: Any,
        batch_idx: int,
        dataloader_idx: int = 0,
    ) -> None:
        """Test batch end save predictions.

        Args:
            outputs: dictionary of model outputs and aux variables
            batch: batch from dataloader
            batch_idx: batch index
            dataloader_idx: dataloader index
        """
        if self.save_preds:
            save_image_predictions(outputs, batch_idx, self.pred_dir)


class DeterministicPixelRegression(DeterministicRegression):
    """Deterministic Base Trainer for pixel regression as LightningModule."""

    pred_dir_name = "preds"

    def __init__(
        self,
        model: nn.Module,
        loss_fn: nn.Module,
        freeze_backbone: bool = False,
        freeze_decoder: bool = False,
        optimizer: OptimizerCallable = torch.optim.Adam,
        lr_scheduler: LRSchedulerCallable = None,
        save_preds: bool = False,
    ) -> None:
        """Initialize a new instance of Deterministic Pixel Regression.

        Args:
            model: pytorch model
            loss_fn: loss function used for optimization
            freeze_backbone: whether to freeze the model backbone
            freeze_decoder: whether to freeze the model decoder
            optimizer: optimizer used for training
            lr_scheduler: learning rate scheduler
            save_preds: whether to save predictions
        """
        self.freeze_decoder = freeze_decoder
        super().__init__(model, loss_fn, freeze_backbone, optimizer, lr_scheduler)
        self.save_preds = save_preds

    def freeze_model(self) -> None:
        """Freeze model backbone.

        By default, assumes a timm model with a backbone and head.
        Alternatively, selected the last layer with parameters to freeze.
        """
        freeze_segmentation_model(self.model, self.freeze_backbone, self.freeze_decoder)

    def setup_task(self) -> None:
        """Set up task specific attributes."""
        self.train_metrics = default_px_regression_metrics("train")
        self.val_metrics = default_px_regression_metrics("val")
        self.test_metrics = default_px_regression_metrics("test")

    def on_test_start(self) -> None:
        """Create logging directory and initialize metrics."""
        self.pred_dir = os.path.join(self.trainer.default_root_dir, self.pred_dir_name)
        if not os.path.exists(self.pred_dir) and self.save_preds:
            os.makedirs(self.pred_dir)

    def on_test_batch_end(
        self,
        outputs: dict[str, Tensor],
        batch: Any,
        batch_idx: int,
        dataloader_idx: int = 0,
    ) -> None:
        """Test batch end save predictions.

        Args:
            outputs: dictionary of model outputs and aux variables
            batch: batch from dataloader
            batch_idx: batch index
            dataloader_idx: dataloader index
        """
        if self.save_preds:
            save_image_predictions(outputs, batch_idx, self.pred_dir)


class PosthocBase(BaseModule):
    """Posthoc Base Model for UQ methods."""

    def __init__(self, model: LightningModule | nn.Module) -> None:
        """Initialize a new Post hoc Base Model."""
        super().__init__()

        self.model = model

        self.post_hoc_fitted = False

    @property
    def num_input_features(self) -> int:
        """Retrieve input dimension to the model.

        Returns:
            number of input dimension to the model
        """
        if isinstance(self.model, LightningModule):
            return _get_num_inputs(self.model.model)
        else:
            return _get_num_inputs(self.model)

    @property
    def num_outputs(self) -> int:
        """Retrieve output dimension to the model.

        Returns:
            number of output dimension to model
        """
        if isinstance(self.model, LightningModule):
            return _get_num_outputs(self.model.model)
        else:
            return _get_num_outputs(self.model)

<<<<<<< HEAD
    def training_step(self, *args: Any, **kwargs: Any):
        """Posthoc Methods do not have a training step."""
        pass

    def on_validation_start(self) -> None:
        """Initialize objects to track model logits and labels."""
        # TODO intitialize zero tensors for memory efficiency
        self.model_logits: list[Tensor] = []
        self.labels: list[Tensor] = []

    def validation_step(
=======
    def on_train_start(self) -> None:
        """Set model to eval mode."""
        self.eval()
        self.model_logits = []
        self.labels = []

    @torch.no_grad()
    def training_step(
>>>>>>> 28799e71
        self, batch: dict[str, Tensor], batch_idx: int, dataloader_idx: int = 0
    ) -> None:
        """Single gathering step of model logits and targets.

        Args:
            batch: batch of data
            batch_idx: batch index
            dataloader_idx: dataloader index

        Returns:
            underlying model output and labels
        """
        if self.trainer.current_epoch > 0:
            raise RuntimeError(
                "Post-Hoc methods only need one pass over the calibration data loader."
            )
        # optimization procedures later on but need fixed model here
        self.eval()
        self.model_logits.append(self.model(batch[self.input_key]))
        self.labels.append(batch[self.target_key])

    def test_step(
        self, batch: dict[str, Tensor], batch_idx: int, dataloader_idx: int = 0
    ) -> dict[str, Tensor]:
        """Test step after running posthoc fitting methodology."""
        raise NotImplementedError

    def on_test_epoch_end(self):
        """Log epoch-level test metrics."""
        self.log_dict(self.test_metrics.compute())
        self.test_metrics.reset()

    def adjust_model_logits(self, model_output: Tensor) -> Tensor:
        """Adjust model output according to post-hoc fitting procedure.

        Args:
            model_output: model output tensor of shape [batch_size x num_outputs]

        Returns:
            adjusted model output tensor of shape [batch_size x num_outputs]
        """
        raise NotImplementedError

    def forward(self, X: Tensor) -> Tensor:
        """Forward pass of Posthoc model that adjusts model logits.

        Args:
            X: input tensor of shape [batch_size x input_dims]

        Returns:
            adjusted model output tensor of shape [batch_size x num_outputs]
        """
        if not self.post_hoc_fitted:
            raise RuntimeError(
                "Model has not been post hoc fitted, "
                "please call "
                "trainer.fit(model, train_dataloaders=dm.calib_dataloader()) first."
            )

        # predict with underlying model
        with torch.no_grad():
            model_preds: dict[str, Tensor] = self.model(X)

        return self.adjust_model_logits(model_preds)

    def configure_optimizers(self) -> Any:
        """Configure optimizers for posthoc fitting."""
        pass<|MERGE_RESOLUTION|>--- conflicted
+++ resolved
@@ -4,11 +4,7 @@
 """Base Model for UQ methods."""
 
 import os
-<<<<<<< HEAD
-from typing import Any, Literal, Optional, Union
-=======
-from typing import Any
->>>>>>> 28799e71
+from typing import Any, Literal
 
 import torch
 import torch.nn as nn
@@ -324,14 +320,10 @@
         self,
         model: nn.Module,
         loss_fn: nn.Module,
-<<<<<<< HEAD
         task: Literal["binary", "multiclass", "multilabel"] = "multiclass",
-=======
-        task: str = "multiclass",
         freeze_backbone: bool = False,
->>>>>>> 28799e71
         optimizer: OptimizerCallable = torch.optim.Adam,
-        lr_scheduler: Optional[LRSchedulerCallable] = None,
+        lr_scheduler: LRSchedulerCallable | None = None,
     ) -> None:
         """Initialize a new Deterministic Classification Model.
 
@@ -614,19 +606,6 @@
         else:
             return _get_num_outputs(self.model)
 
-<<<<<<< HEAD
-    def training_step(self, *args: Any, **kwargs: Any):
-        """Posthoc Methods do not have a training step."""
-        pass
-
-    def on_validation_start(self) -> None:
-        """Initialize objects to track model logits and labels."""
-        # TODO intitialize zero tensors for memory efficiency
-        self.model_logits: list[Tensor] = []
-        self.labels: list[Tensor] = []
-
-    def validation_step(
-=======
     def on_train_start(self) -> None:
         """Set model to eval mode."""
         self.eval()
@@ -635,7 +614,6 @@
 
     @torch.no_grad()
     def training_step(
->>>>>>> 28799e71
         self, batch: dict[str, Tensor], batch_idx: int, dataloader_idx: int = 0
     ) -> None:
         """Single gathering step of model logits and targets.
