# Copyright (c) 2023 lightning-uq-box. All rights reserved.
# Licensed under the MIT License.

"""Base Model for UQ methods."""

import os
from typing import Any, Optional, Union

import torch
import torch.nn as nn
from lightning import LightningModule
from lightning.pytorch.cli import LRSchedulerCallable, OptimizerCallable
from torch import Tensor

from .utils import (
    _get_num_inputs,
    _get_num_outputs,
    default_classification_metrics,
    default_regression_metrics,
    save_regression_predictions,
)


class BaseModule(LightningModule):
    """Define a base module.

    The base module has some basic utilities and attributes
    but is otherwise just an extension of a LightningModule.

    This is for things useful across all tasks and methods
    """

    input_key = "input"
    target_key = "target"

    def __init__(self, *args: Any, **kwargs: Any) -> None:
        """Initialize a new instance of the Base Module."""
        super().__init__(*args, **kwargs)

    @property
    def num_input_features(self) -> int:
        """Retrieve input dimension to the model.

        Returns:
            number of input dimension to the model
        """
        return _get_num_inputs(self.model)

    @property
    def num_outputs(self) -> int:
        """Retrieve output dimension to the model.

        Returns:
            number of output dimension to model
        """
        return _get_num_outputs(self.model)


class DeterministicModel(BaseModule):
    """Deterministic Base Trainer as LightningModule."""

    def __init__(
        self,
        model: nn.Module,
        loss_fn: nn.Module,
        optimizer: OptimizerCallable = torch.optim.Adam,
        lr_scheduler: Optional[LRSchedulerCallable] = None,
    ) -> None:
        """Initialize a new Base Model.

        Args:
            model: pytorch model
            loss_fn: loss function used for optimization
            optimizer: optimizer used for training
            lr_scheduler: learning rate scheduler
        """
        super().__init__()

        self.model = model
        self.optimizer = optimizer
        self.lr_scheduler = lr_scheduler
        self.loss_fn = loss_fn

        self.setup_task()

    def setup_task(self) -> None:
        """Set up task specific attributes."""
        raise NotImplementedError

    def adapt_output_for_metrics(self, out: Tensor) -> Tensor:
        """Adapt model output to be compatible for metric computation.

        Args:
            out: output from the model

        Returns:
            mean output
        """
        return out[:, 0:1]

    def forward(self, X: Tensor) -> Any:
        """Forward pass of the model.

        Args:
            X: tensor of data to run through the model [batch_size, input_dim]

        Returns:
            output from the model
        """
        return self.model(X)

    def training_step(
        self, batch: dict[str, Tensor], batch_idx: int, dataloader_idx: int = 0
    ) -> Tensor:
        """Compute and return the training loss.

        Args:
            batch: the output of your DataLoader

        Returns:
            training loss
        """
        out = self.forward(batch[self.input_key])
        loss = self.loss_fn(out, batch[self.target_key])

        self.log("train_loss", loss)  # logging to Logger
        if batch[self.input_key].shape[0] > 1:
            self.train_metrics(
                self.adapt_output_for_metrics(out), batch[self.target_key]
            )

        return loss

    def on_train_epoch_end(self):
        """Log epoch-level training metrics."""
        self.log_dict(self.train_metrics.compute())
        self.train_metrics.reset()

    def validation_step(
        self, batch: dict[str, Tensor], batch_idx: int, dataloader_idx: int = 0
    ) -> Tensor:
        """Compute validation loss and log example predictions.

        Args:
            batch: the output of your DataLoader
            batch_idx: the index of this batch

        Returns:
            validation loss
        """
        out = self.forward(batch[self.input_key])
        loss = self.loss_fn(out, batch[self.target_key])

        self.log("val_loss", loss)  # logging to Logger
        if batch[self.input_key].shape[0] > 1:
            self.val_metrics(self.adapt_output_for_metrics(out), batch[self.target_key])

        return loss

    def on_validation_epoch_end(self) -> None:
        """Log epoch level validation metrics."""
        self.log_dict(self.val_metrics.compute())
        self.val_metrics.reset()

    def test_step(
        self, batch: dict[str, Tensor], batch_idx: int, dataloader_idx: int = 0
    ) -> dict[str, Tensor]:
        """Test step."""
        out_dict = self.predict_step(batch[self.input_key])
        out_dict[self.target_key] = (
            batch[self.target_key].detach().squeeze(-1).cpu().numpy()
        )

        if batch[self.input_key].shape[0] > 1:
            self.test_metrics(
                out_dict["pred"].squeeze(), batch[self.target_key].squeeze(-1)
            )

        # turn mean to np array
        out_dict["pred"] = out_dict["pred"].detach().cpu().squeeze(-1).numpy()

        # save metadata
        # UNIQUE to method
        for key, val in batch.items():
            if key not in [self.input_key, self.target_key]:
                out_dict[key] = val.detach().squeeze(-1).cpu().numpy()

        if "out" in out_dict:
            del out_dict["out"]
        return out_dict

    def on_test_epoch_end(self):
        """Log epoch-level test metrics."""
        self.log_dict(self.test_metrics.compute())
        self.test_metrics.reset()

    def predict_step(
        self, X: Tensor, batch_idx: int = 0, dataloader_idx: int = 0
    ) -> dict[str, Tensor]:
        """Prediction step.

        Args:
            X: prediction batch of shape [batch_size x input_dims]
            batch_idx: batch index
            dataloader_idx: dataloader index
        """
        with torch.no_grad():
            out = self.forward(X)
        return {"pred": self.adapt_output_for_metrics(out)}

    def configure_optimizers(self) -> dict[str, Any]:
        """Initialize the optimizer and learning rate scheduler.

        Returns:
            a "lr dict" according to the pytorch lightning documentation
        """
        optimizer = self.optimizer(self.parameters())
        if self.lr_scheduler is not None:
            lr_scheduler = self.lr_scheduler(optimizer)
            return {
                "optimizer": optimizer,
                "lr_scheduler": {"scheduler": lr_scheduler, "monitor": "val_loss"},
            }
        else:
            return {"optimizer": optimizer}


class DeterministicRegression(DeterministicModel):
    """Deterministic Base Trainer for regression as LightningModule."""

    pred_file_name = "preds.csv"

    def setup_task(self) -> None:
        """Set up task specific attributes."""
        self.train_metrics = default_regression_metrics("train")
        self.val_metrics = default_regression_metrics("val")
        self.test_metrics = default_regression_metrics("test")

    def on_test_batch_end(
        self, outputs: dict[str, Tensor], batch_idx: int, dataloader_idx: int = 0
    ) -> None:
        """Test batch end save predictions.

        Args:
            outputs: dictionary of model outputs and aux variables
            batch_idx: batch index
            dataloader_idx: dataloader index
        """
        save_regression_predictions(
            outputs, os.path.join(self.trainer.default_root_dir, self.pred_file_name)
        )


class DeterministicClassification(DeterministicModel):
    """Deterministic Base Trainer for classification as LightningModule."""

    pred_file_name = "preds.csv"

    valid_tasks = ["binary", "multiclass", "multilable"]

    def __init__(
        self,
        model: nn.Module,
        loss_fn: nn.Module,
        task: str = "multiclass",
        optimizer: OptimizerCallable = torch.optim.Adam,
        lr_scheduler: LRSchedulerCallable = None,
    ) -> None:
        """Initialize a new Deterministic Classification Model.

        Args:
            model: pytorch model
            loss_fn: loss function used for optimization
            task: what kind of classification task, choose one of
                ["binary", "multiclass", "multilabel"]
            optimizer: optimizer used for training
            lr_scheduler: learning rate scheduler
        """
        self.num_classes = _get_num_outputs(model)
        assert task in self.valid_tasks
        self.task = task
        super().__init__(model, loss_fn, optimizer, lr_scheduler)

    def adapt_output_for_metrics(self, out: Tensor) -> Tensor:
        """Adapt model output to be compatible for metric computation.

        Args:
            out: output from the model

        Returns:
            mean output
        """
        return out

    def setup_task(self) -> None:
        """Set up task specific attributes."""
        self.train_metrics = default_classification_metrics(
            "train", self.task, self.num_classes
        )
        self.val_metrics = default_classification_metrics(
            "val", self.task, self.num_classes
        )
        self.test_metrics = default_classification_metrics(
            "test", self.task, self.num_classes
        )


class PosthocBase(BaseModule):
    """Posthoc Base Model for UQ methods."""

    def __init__(self, model: Union[LightningModule, nn.Module]) -> None:
        """Initialize a new Post hoc Base Model."""
        super().__init__()

        self.model = model

        self.post_hoc_fitted = False

    @property
    def num_input_features(self) -> int:
        """Retrieve input dimension to the model.

        Returns:
            number of input dimension to the model
        """
        if isinstance(self.model, LightningModule):
            return _get_num_inputs(self.model.model)
        else:
            return _get_num_inputs(self.model)

    @property
    def num_outputs(self) -> int:
        """Retrieve output dimension to the model.

        Returns:
            number of output dimension to model
        """
        if isinstance(self.model, LightningModule):
            return _get_num_outputs(self.model.model)
        else:
            return _get_num_outputs(self.model)

    def training_step(self, *args: Any, **kwargs: Any):
        """Posthoc Methods do not have a training step."""
        pass

    def on_validation_start(self) -> None:
        """Initialize objects to track model logits and labels."""
        # TODO intitialize zero tensors for memory efficiency
        self.model_logits = []
        self.labels = []

        # TODO this doesn't do anything right now
        self.trainer.inference_mode = False

    def validation_step(
        self, batch: dict[str, Tensor], batch_idx: int, dataloader_idx: int = 0
    ) -> None:
        """Single gathering step of model logits and targets.

        Args:
            batch: batch of data
            batch_idx: batch index
            dataloader_idx: dataloader index

        Returns:
            underlying model output and labels
        """
        # needed because we need inference_mode=True for
        # optimization procedures later on but need fixed model here
        self.eval()
        self.model_logits.append(self.model(batch[self.input_key]))
        self.labels.append(batch[self.target_key])

    def test_step(
        self, batch: dict[str, Tensor], batch_idx: int, dataloader_idx: int = 0
    ) -> dict[str, Tensor]:
        """Test step after running posthoc fitting methodology."""
        raise NotImplementedError

    def adjust_model_logits(self, model_output: Tensor) -> Tensor:
        """Adjust model output according to post-hoc fitting procedure.

        Args:
            model_output: model output tensor of shape [batch_size x num_outputs]

        Returns:
            adjusted model output tensor of shape [batch_size x num_outputs]
        """
        raise NotImplementedError

    def forward(self, X: Tensor) -> Tensor:
        """Forward pass of Posthoc model that adjusts model logits.

        Args:
            X: input tensor of shape [batch_size x input_dims]

        Returns:
            adjusted model output tensor of shape [batch_size x num_outputs]
        """
        if not self.post_hoc_fitted:
            raise RuntimeError(
                "Model has not been post hoc fitted, please call "
                "trainer.validate(model, datamodule) first."
            )

        # predict with underlying model
        with torch.no_grad():
<<<<<<< HEAD
            model_preds = self.model(X)
=======
            model_preds: dict[str, Tensor] = self.model(X)
>>>>>>> f42fb609

        return self.adjust_model_logits(model_preds)

    def configure_optimizers(self) -> Any:
        """Configure optimizers for posthoc fitting."""
        pass<|MERGE_RESOLUTION|>--- conflicted
+++ resolved
@@ -406,11 +406,7 @@
 
         # predict with underlying model
         with torch.no_grad():
-<<<<<<< HEAD
-            model_preds = self.model(X)
-=======
             model_preds: dict[str, Tensor] = self.model(X)
->>>>>>> f42fb609
 
         return self.adjust_model_logits(model_preds)
 
