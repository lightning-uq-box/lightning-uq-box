# Copyright 2019 Stefan Knegt
#
# Licensed under the Apache License, Version 2.0 (the "License");
# you may not use this file except in compliance with the License.
# You may obtain a copy of the License at
#
#     https://www.apache.org/licenses/LICENSE-2.0
#
# Unless required by applicable law or agreed to in writing, software
# distributed under the License is distributed on an "AS IS" BASIS,
# WITHOUT WARRANTIES OR CONDITIONS OF ANY KIND, either express or implied.
# See the License for the specific language governing permissions and
# limitations under the License.


# Copyright (c) 2023 lightning-uq-box. All rights reserved.
# Licensed under the Apache License 2.0.
# Changes from https://github.com/stefanknegt/Probabilistic-Unet-Pytorch/blob/master/probabilistic_unet.py: # noqa: E501
# - adapt ProbUnet implementation to lightning training framework
# - make Unet flexible to be any segmentation model

"""Probabilistic U-Net."""

<<<<<<< HEAD
from typing import Any, Dict, List, Literal, Optional
=======
import os
from typing import Any
>>>>>>> 28799e71

import torch
import torch.nn as nn
import torch.nn.functional as F
from lightning.pytorch.cli import LRSchedulerCallable, OptimizerCallable
from torch import Tensor
from torch.distributions import kl

from lightning_uq_box.uq_methods import BaseModule

from ..models.prob_unet import AxisAlignedConvGaussian, Fcomb
from .utils import (
    default_segmentation_metrics,
    process_segmentation_prediction,
    save_image_predictions,
)


class ProbUNet(BaseModule):
    """Probabilistic U-Net.

    If you use this code, please cite the following paper:

    * https://arxiv.org/abs/1806.05034
    """

    valid_tasks = ["multiclass", "binary"]

    pred_dir_name = "preds"

    def __init__(
        self,
        model: nn.Module,
        latent_dim: int = 6,
        num_filters: list[int] = [32, 64, 128, 192],
        num_convs_per_block: int = 3,
        num_convs_fcomb: int = 4,
        fcomb_filter_size: int = 32,
        beta: float = 10.0,
        num_samples: int = 5,
<<<<<<< HEAD
        task: Literal["binary", "multiclass", "multilabel"] = "multiclass",
=======
        task: str = "multiclass",
        criterion: nn.Module | None = None,
>>>>>>> 28799e71
        optimizer: OptimizerCallable = torch.optim.Adam,
        lr_scheduler: LRSchedulerCallable | None = None,
        save_preds: bool = False,
    ) -> None:
        """Initialize a new instance of ProbUNet.

        Args:
            model: Unet model
            latent_dim: latent dimension
            num_filters: number of filters per block in AxisAlignedConvGaussian
            num_convs_per_block: num of convs per block in AxisAlignedConvGaussian
            num_convs_fcomb: number of convolutions in fcomb
            fcomb_filter_size: filter size for the fcomb network
            beta: beta parameter
            num_samples: number of latent samples to use during prediction
            task: task type, either "multiclass" or "binary"
            criterion: reconstruction criterion, Cross Entropy Loss by default
            optimizer: optimizer
            lr_scheduler: learning rate scheduler
            save_preds: whether to save predictions
        """
        super().__init__()
        self.latent_dim = latent_dim
        self.num_convs_fcomb = num_convs_fcomb
        self.beta = beta
        self.num_filters = num_filters
        self.fcomb_filter_size = fcomb_filter_size
        self.num_convs_per_block = num_convs_per_block
        self.num_samples = num_samples

        assert task in self.valid_tasks, f"Task must be one of {self.valid_tasks}."
        self.task = task

        self.model = model
        self.num_input_channels = self.num_input_features
        self.num_classes = self.num_outputs
        self.prior = AxisAlignedConvGaussian(
            self.num_input_channels,
            self.num_filters,
            self.num_convs_per_block,
            self.latent_dim,
            posterior=False,
        )
        self.posterior = AxisAlignedConvGaussian(
            self.num_input_channels,
            self.num_filters,
            self.num_convs_per_block,
            self.latent_dim,
            posterior=True,
        )
        self.fcomb_input_channels = self.num_classes + self.latent_dim
        self.fcomb = Fcomb(
            self.fcomb_input_channels,
            self.fcomb_filter_size,
            self.num_classes,
            self.num_convs_fcomb,
            initializers={"w": "orthogonal", "b": "normal"},
            use_tile=True,
        )

        if criterion is None:
            criterion = nn.CrossEntropyLoss()
        self.criterion = criterion

        self.optimizer = optimizer
        self.lr_scheduler = lr_scheduler
        self.save_preds = save_preds

        self.setup_task()

    def setup_task(self) -> None:
        """Set up the task."""
        self.train_metrics = default_segmentation_metrics(
            prefix="train", num_classes=self.num_classes, task=self.task
        )
        self.val_metrics = default_segmentation_metrics(
            prefix="val", num_classes=self.num_classes, task=self.task
        )
        self.test_metrics = default_segmentation_metrics(
            prefix="test", num_classes=self.num_classes, task=self.task
        )

    def compute_loss(self, batch: dict[str, Tensor]) -> dict[str, Tensor]:
        """Compute the evidence lower bound (ELBO) of the log-likelihood of P(Y|X).

        Args:
            batch: batch of data with input and target key

        Returns:
            A dictionary containing the total loss,
            reconstruction loss, KL loss, and the reconstruction
        """
        img, seg_mask = batch[self.input_key], batch[self.target_key]
        # posterior expects one hot encoding
        if len(seg_mask.shape) == 3:
            seg_mask_target = seg_mask.long()
            seg_mask_target = F.one_hot(seg_mask_target, num_classes=self.num_classes)
            seg_mask_target = seg_mask_target.permute(
                0, 3, 1, 2
            ).float()  # move class dim to the channel dim

            # channel dimension for concatenation
            seg_mask = seg_mask.unsqueeze(1)
        else:
            seg_mask_target = seg_mask

        self.posterior_latent_space = self.posterior.forward(img, seg_mask)
        self.prior_latent_space = self.prior.forward(img)
        self.unet_features = self.model.forward(img)

        z_posterior = self.posterior_latent_space.rsample()

        kl_loss = torch.mean(self.kl_divergence(analytic=True, z_posterior=z_posterior))

        reconstruction = self.reconstruct(
            use_posterior_mean=False, z_posterior=z_posterior
        )

        rec_loss = self.criterion(reconstruction, batch[self.target_key])
        rec_loss_sum = torch.sum(rec_loss)
        rec_loss_mean = torch.mean(rec_loss)

        loss = rec_loss_mean + self.beta * kl_loss

        return {
            "loss": loss,
            "rec_loss_sum": rec_loss_sum,
            "rec_loss_mean": rec_loss_mean,
            "kl_loss": kl_loss,
            "reconstruction": reconstruction,
        }

    def kl_divergence(
        self, analytic: bool = True, z_posterior: Tensor | None = None
    ) -> Tensor:
        """Compute the KL divergence between the posterior and prior KL(Q||P).

        Args:
            analytic: calculate KL analytically or via sampling from the posterior
            z_posterior: if we use sampling to approximate KL we can sample here or
                supply a sample

        Returns:
            The KL divergence
        """
        if analytic:
            # TODO this should not be necessary anymore to add this to torch source
            # see: https://github.com/pytorch/pytorch/issues/13545
            kl_div = kl.kl_divergence(
                self.posterior_latent_space, self.prior_latent_space
            )
        else:
            if z_posterior is None:
                z_posterior = self.posterior_latent_space.rsample()
            log_posterior_prob = self.posterior_latent_space.log_prob(z_posterior)
            log_prior_prob = self.prior_latent_space.log_prob(z_posterior)
            kl_div = log_posterior_prob - log_prior_prob
        return kl_div

    def reconstruct(
        self, use_posterior_mean: bool = False, z_posterior: Tensor | None = None
    ) -> Tensor:
        """Reconstruct a segmentation from a posterior sample.

        Decoding a posterior sample and UNet feature map

        Args:
            use_posterior_mean: use posterior_mean instead of sampling z_q
            z_posterior: use a provided sample or sample from posterior latent space

        Returns:
            The reconstructed segmentation
        """
        if use_posterior_mean:
            z_posterior = self.posterior_latent_space.loc
        else:
            if z_posterior is None:
                z_posterior = self.posterior_latent_space.rsample()
        return self.fcomb.forward(self.unet_features, z_posterior)

    def sample(self, testing: bool = False) -> Tensor:
        """Sample a segmentation via reconstructing from a prior sample.

        Args:
            testing: whether to sample from the prior or use the mean
        """
        if testing is False:
            z_prior = self.prior_latent_space.rsample()
            self.z_prior_sample = z_prior
        else:
            # You can choose whether you mean a sample or the mean here.
            # For the GED it is important to take a sample.
            # z_prior = self.prior_latent_space.base_dist.loc
            z_prior = self.prior_latent_space.sample()
            self.z_prior_sample = z_prior
        return self.fcomb.forward(self.unet_features, z_prior)

    def training_step(
        self, batch: dict[str, Tensor], batch_idx: int, dataloader_idx: int = 0
    ) -> Tensor:
        """Compute and return the training loss.

        Args:
            batch: the output of your DataLoader
            batch_idx: the index of this batch
            dataloader_idx: the index of the dataloader

        Returns:
            training loss
        """
        loss_dict = self.compute_loss(batch)

        self.log("train_loss", loss_dict["loss"])
        self.log("train_rec_loss_sum", loss_dict["rec_loss_sum"])
        self.log("train_rec_loss_mean", loss_dict["rec_loss_mean"])
        self.log("train_kl_loss", loss_dict["kl_loss"])

        # compute metrics with reconstruction
        self.train_metrics(
            loss_dict["reconstruction"],
            batch[self.target_key],
            batch_size=batch[self.input_key].shape[0],
        )

        # return loss to optimize
        return loss_dict["loss"]

    def on_train_epoch_end(self):
        """Log epoch-level test metrics."""
        self.log_dict(self.train_metrics.compute())
        self.train_metrics.reset()

    def validation_step(
        self, batch: dict[str, Tensor], batch_idx: int, dataloader_idx: int = 0
    ) -> Tensor:
        """Compute and return the validation loss.

        Args:
            batch: the output of your DataLoader
            batch_idx: the index of the batch
            dataloader_idx: the index of the dataloader

        Returns:
            validation loss
        """
        loss_dict = self.compute_loss(batch)

        self.log("val_loss", loss_dict["loss"])
        self.log("val_rec_loss_sum", loss_dict["rec_loss_sum"])
        self.log("val_rec_loss_mean", loss_dict["rec_loss_mean"])
        self.log("val_kl_loss", loss_dict["kl_loss"])
        # compute metrics with reconstruction
        self.val_metrics(
            loss_dict["reconstruction"],
            batch[self.target_key],
            batch_size=batch[self.input_key].shape[0],
        )

        return loss_dict["loss"]

    def on_validation_epoch_end(self):
        """Log epoch-level test metrics."""
        self.log_dict(self.val_metrics.compute())
        self.val_metrics.reset()

    def test_step(
        self, batch: dict[str, Tensor], batch_idx: int, dataloader_idx: int = 0
    ) -> dict[str, Tensor]:
        """Compute and return the test loss.

        Args:
            batch: the output of your DataLoader
            batch_idx: the index of the batch
            dataloader_idx: the index of the dataloader

        Returns:
            test prediction dict
        """
        preds = self.predict_step(batch[self.input_key])

        # compute metrics with sampled reconstruction
        self.test_metrics(
            preds["pred"],
            batch[self.target_key],
            batch_size=batch[self.input_key].shape[0],
        )

        preds = self.add_aux_data_to_dict(preds, batch)

        preds[self.target_key] = batch[self.target_key]

        return preds

    def on_test_start(self) -> None:
        """Create logging directory and initialize metrics."""
        self.pred_dir = os.path.join(self.trainer.default_root_dir, self.pred_dir_name)
        if not os.path.exists(self.pred_dir):
            os.makedirs(self.pred_dir)

    def on_test_epoch_end(self):
        """Log epoch-level test metrics."""
        self.log_dict(self.test_metrics.compute())
        self.test_metrics.reset()

    def on_test_batch_end(
        self,
        outputs: dict[str, Tensor],
        batch: Any,
        batch_idx: int,
        dataloader_idx: int = 0,
    ) -> None:
        """Test batch end save predictions.

        Args:
            outputs: dictionary of model outputs and aux variables
            batch: batch from dataloader
            batch_idx: batch index
            dataloader_idx: dataloader index
        """
        save_image_predictions(outputs, batch_idx, self.pred_dir)

    def predict_step(
        self, X: Tensor, batch_idx: int = 0, dataloader_idx: int = 0
    ) -> dict[str, Tensor]:
        """Compute and return the prediction.

        Args:
            X: the input image
            batch_idx: the index of the batch
            dataloader_idx: the index of the dataloader

        Returns:
            prediction dict
        """
        # this internally computes the latent space and unet features
        self.prior_latent_space = self.prior.forward(X)
        self.unet_features = self.model.forward(X)

        # which can then be used to sample a segmentation
        samples = torch.stack(
            [self.sample(testing=True) for _ in range(self.num_samples)], dim=-1
        )  # shape: (batch_size, num_classes, height, width, num_samples)

        return process_segmentation_prediction(samples)

    def configure_optimizers(self) -> dict[str, Any]:
        """Initialize the optimizer and learning rate scheduler.

        Returns:
            a "lr dict" according to the pytorch lightning documentation
        """
        optimizer = self.optimizer(self.parameters())
        if self.lr_scheduler is not None:
            lr_scheduler = self.lr_scheduler(optimizer)
            return {
                "optimizer": optimizer,
                "lr_scheduler": {"scheduler": lr_scheduler, "monitor": "val_loss"},
            }
        else:
            return {"optimizer": optimizer}<|MERGE_RESOLUTION|>--- conflicted
+++ resolved
@@ -21,12 +21,8 @@
 
 """Probabilistic U-Net."""
 
-<<<<<<< HEAD
-from typing import Any, Dict, List, Literal, Optional
-=======
 import os
-from typing import Any
->>>>>>> 28799e71
+from typing import Any, Literal
 
 import torch
 import torch.nn as nn
@@ -67,12 +63,8 @@
         fcomb_filter_size: int = 32,
         beta: float = 10.0,
         num_samples: int = 5,
-<<<<<<< HEAD
         task: Literal["binary", "multiclass", "multilabel"] = "multiclass",
-=======
-        task: str = "multiclass",
         criterion: nn.Module | None = None,
->>>>>>> 28799e71
         optimizer: OptimizerCallable = torch.optim.Adam,
         lr_scheduler: LRSchedulerCallable | None = None,
         save_preds: bool = False,
