--- conflicted
+++ resolved
@@ -65,12 +65,8 @@
         num_samples: int = 5,
         task: str = "multiclass",
         optimizer: OptimizerCallable = torch.optim.Adam,
-<<<<<<< HEAD
-        lr_scheduler: LRSchedulerCallable | None = None,
-=======
         lr_scheduler: Optional[LRSchedulerCallable] = None,
         save_preds: bool = False,
->>>>>>> ee2fc5c5
     ) -> None:
         """Initialize a new instance of ProbUNet.
 
@@ -188,11 +184,7 @@
         rec_loss_sum = torch.sum(rec_loss)
         rec_loss_mean = torch.mean(rec_loss)
 
-<<<<<<< HEAD
-        loss = rec_loss_sum + self.beta * kl_loss
-=======
         loss = rec_loss_mean + self.beta * kl_loss
->>>>>>> ee2fc5c5
 
         return {
             "loss": loss,
