--- conflicted
+++ resolved
@@ -22,13 +22,9 @@
 
 """Hierarchical Probabilistic U-Net."""
 
-<<<<<<< HEAD
-from typing import Any, Callable, Dict, Literal, Optional, Tuple
-=======
 import os
 from collections.abc import Callable
-from typing import Any
->>>>>>> 28799e71
+from typing import Any, Literal
 
 import torch
 import torch.nn as nn
