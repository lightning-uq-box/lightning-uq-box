# Copyright (c) 2023 lightning-uq-box. All rights reserved.
# Licensed under the Apache License 2.0.

"""CARD Regression Diffusion Model.

Based on official PyTorch implementation from https://github.com/XzwHan/CARD # noqa: E501
"""

import math
import os
<<<<<<< HEAD
from typing import Any, Literal, Optional, Tuple, Union
=======
from typing import Any
>>>>>>> 28799e71

import torch
import torch.nn as nn
from ema_pytorch import EMA
from lightning.pytorch.cli import LRSchedulerCallable, OptimizerCallable
from torch import Tensor

from .base import BaseModule
from .utils import (
    _get_num_outputs,
    default_classification_metrics,
    default_regression_metrics,
    process_classification_prediction,
    save_classification_predictions,
    save_regression_predictions,
)


class CARDBase(BaseModule):
    """CARD Model.

    Diffusion Model based on CARD paper.

    If you use this in your research, please cite the following paper:

    * https://arxiv.org/abs/2206.07275
    """

    pred_file_name = "predictions.csv"

    def __init__(
        self,
        cond_mean_model: nn.Module,
        guidance_model: nn.Module,
        n_steps: int = 1000,
        beta_schedule: str = "linear",
        beta_start: float = 1e-5,
        beta_end: float = 1e-2,
        n_z_samples: int = 100,
        ema_decay: float = 0.995,
        ema_update_every: float = 10,
        ema_update_after_step: int = 0,
        guidance_optim: OptimizerCallable = torch.optim.Adam,
        lr_scheduler: Optional[LRSchedulerCallable] = None,
    ) -> None:
        """Initialize a new instance of the CARD Model.

        Args:
            cond_mean_model: conditional mean model, should be
                pretrained model that estimates $E[y|x]$
            guidance_model: guidance diffusion model
            n_steps: number of diffusion steps
            beta_schedule: what type of noise scheduling to conduct
            beta_start: start value of beta scheduling
            beta_end: end value of beta scheduling
            n_z_samples: number of samples during prediction
            ema_decay: exponential moving average decay
            ema_update_every: How often to update the EMA model,
                in terms of every n gradient steps.
            ema_update_after_step: after which step to start updating the EMA model
            guidance_optim: optimizer for the guidance model
            lr_scheduler: learning rate scheduler

        .. versionchanged:: 0.2.0
           Added arguments `ema_decay`, `ema_update_every`, `ema_update_after_step` for EMA support.
        """
        super().__init__()

        self.cond_mean_model = cond_mean_model
        self.guidance_model = guidance_model
        self.n_steps = n_steps
        self.n_z_samples = n_z_samples

        self.noise_scheduler = NoiseScheduler(
            beta_schedule, n_steps, beta_start, beta_end
        )

        self.guidance_optim = guidance_optim
        self.lr_scheduler = lr_scheduler

        self.ema_decay = ema_decay
        self.ema_update_every = ema_update_every
        self.ema_update_after_step = ema_update_after_step
        self.ema = EMA(
            self.guidance_model,
            beta=self.ema_decay,
            update_after_step=self.ema_update_after_step,
            update_every=self.ema_update_every,
        )
        self.use_ema_model = False

        self.setup_task()

    def setup_task(self) -> None:
        """Setup task specific attributes."""
        pass

    def diffusion_process(self, batch: dict[str, Tensor]) -> Tuple[Tensor, Tensor]:
        """Diffusion process during training.

        Args:
            batch: the output of your DataLoader

        Returns:
            loss from diffusion process
        """
        x, y = batch[self.input_key], batch[self.target_key].float()

        batch_size = x.shape[0]

        # antithetic sampling
        ant_samples_t = torch.randint(
            low=0, high=self.n_steps, size=(batch_size // 2 + 1,)
        ).to(x.device)
        ant_samples_t = torch.cat(
            [ant_samples_t, self.n_steps - 1 - ant_samples_t], dim=0
        )[:batch_size]

        # noise estimation loss
        y_0_hat = self.cond_mean_model(x)

        e = torch.randn_like(y)
        y_t_sample = self.q_sample(
            y,
            y_0_hat,
            self.noise_scheduler.alphas_bar_sqrt.to(self.device),
            self.noise_scheduler.one_minus_alphas_bar_sqrt.to(self.device),
            ant_samples_t,
            noise=e,
        )

        if self.use_ema_model:
            guidance_output = self.ema.ema_model(x, y_t_sample, y_0_hat, ant_samples_t)
        else:
            guidance_output = self.guidance_model(x, y_t_sample, y_0_hat, ant_samples_t)

        # in classification y usually don't have target dimension
        # but in regression they do so for broadcasting align them
        if e.dim() == 1:
            e = e.unsqueeze(-1)
        # TODO does this change?
        # use the same noise sample e during training to compute loss
        loss = (e - guidance_output).square().mean()

        return loss, y_t_sample

    def on_after_backward(self):
        """Update EMA after each backward pass."""
        self.ema.update()

    def training_step(
        self, batch: dict[str, Tensor], batch_idx: int, dataloader_idx: int = 0
    ) -> Tensor:
        """Compute and return the training loss.

        Args:
            batch: the output of your DataLoader
            batch_idx: the index of this batch
            dataloader_idx: the index of the dataloader

        Returns:
            training loss
        """
        self.use_ema_model = False
        loss, y_t_sample = self.diffusion_process(batch)

        self.log("train_loss", loss, batch_size=batch[self.input_key].shape[0])
        return loss

    # TODO what metrics should be logged?
    # def on_train_epoch_end(self):
    #     """Log epoch-level training metrics."""
    #     self.log_dict(self.train_metrics.compute())
    #     self.train_metrics.reset()

    def validation_step(
        self, batch: dict[str, Tensor], batch_idx: int, dataloader_idx: int = 0
    ) -> Tensor:
        """Compute and return the validation loss.

        Args:
            batch: the output of your DataLoader
            batch_idx: the index of this batch
            dataloader_idx: the index of the dataloader

        Returns:
            validation loss
        """
        self.use_ema_model = True
        loss, y_t_sample = self.diffusion_process(batch)
        self.log("val_loss", loss, batch_size=batch[self.input_key].shape[0])
        self.use_ema_model = False
        return loss

    # def on_validation_epoch_end(self) -> None:
    #     """Log epoch level validation metrics."""
    #     self.log_dict(self.val_metrics.compute())
    #     self.val_metrics.reset()

    # def on_test_epoch_end(self):
    #     """Log epoch-level test metrics."""
    #     self.log_dict(self.test_metrics.compute())
    #     self.test_metrics.reset()

    def predict_step(
        self, X: Tensor, batch_idx: int = 0, dataloader_idx: int = 0
    ) -> dict[str, Tensor]:
        """Prediction step.

        Args:
            X: prediction batch of shape [batch_size x input_dims]
            batch_idx: the index of this batch
            dataloader_idx: the index of the dataloader

        Returns:
            diffusion samples for each time step
        """
        self.use_ema_model = True
        # compute y_0_hat only once as the initial prediction
        with torch.no_grad():
            y_0_hat = self.cond_mean_model(X)

            if X.dim() == 2:
                # TODO: This works for Vector 1D Regression with the tiling
                # y_0_tile = torch.tile(y, (n_z_samples, 1))
                y_0_hat_tile = torch.tile(y_0_hat, (self.n_z_samples, 1)).to(
                    self.device
                )
                test_x_tile = torch.tile(X, (self.n_z_samples, 1)).to(self.device)

                z = torch.randn_like(y_0_hat_tile).to(self.device)

                # TODO check what happens, here and why y_0_hat_tile is passed twice
                y_t = y_0_hat_tile + z

                # generate samples from all time steps for the mini-batch
                y_tile_seq: list[Tensor] = self.p_sample_loop(
                    test_x_tile,
                    y_0_hat_tile,
                    y_0_hat_tile,
                    self.n_steps,
                    self.noise_scheduler.alphas.to(self.device),
                    self.noise_scheduler.one_minus_alphas_bar_sqrt.to(self.device),
                )

                # put in shape [n_z_samples, batch_size, output_dimension]
                y_tile_seq = [
                    arr.reshape(self.n_z_samples, X.shape[0], y_t.shape[-1])
                    for arr in y_tile_seq
                ]
                y_seg = torch.stack(y_tile_seq, dim=0)
                final_recoverd = y_tile_seq[-1]

            else:
                # TODO make this more efficient
                y_tile_seq = [
                    self.p_sample_loop(
                        X,
                        y_0_hat,
                        y_0_hat,
                        self.n_steps,
                        self.noise_scheduler.alphas.to(self.device),
                        self.noise_scheduler.one_minus_alphas_bar_sqrt.to(self.device),
                    )[-1]
                    for i in range(self.n_z_samples)
                ]
                # TODO check this computation
                y_seq = torch.stack(y_tile_seq, dim=0)
                final_recoverd = y_seq[-2:-1, ...]

<<<<<<< HEAD
        return {"pred": final_recoverd, "samples": y_seg}
=======
                final_recoverd = torch.stack(y_tile_seq, dim=0)

        self.use_ema_model = False
        return final_recoverd, y_tile_seq
>>>>>>> 28799e71

    def p_sample(
        self,
        x: Tensor,
        y: Tensor,
        y_0_hat: Tensor,
        y_T_mean: Tensor,
        t: Tensor,
        alphas: Tensor,
        one_minus_alphas_bar_sqrt: Tensor,
    ) -> Tensor:
        """Reverse diffusion process sampling, one time step.

        This is the process of generating a sample from the model's prior distribution
        and then evolving it through the diffusion process. It starts from the final
        time step and goes backwards to the initial time step. At each time step,
        a noise variable is sampled and the state is updated according to the
        reverse diffusion process.

        Args:
            x: input features
            y: sampled y at time step t, y_t.
            y_0_hat: prediction of pre-trained guidance model.
            y_T_mean: mean of prior distribution at timestep T.
<<<<<<< HEAD
            t: time step tensor with single element
            alphas:
            one_minus_alphas_bar_sqrt:
=======
            t: time step
            alphas: noise schedule alpha
            one_minus_alphas_bar_sqrt: noise schedule one minus alpha sqrt
>>>>>>> 28799e71

        Returns:
            reverse process sample
        """
        z = torch.randn_like(y)  # if t > 1 else torch.zeros_like(y)
        t = t.to(self.device)
        alpha_t = self.extract(alphas, t, y)
        sqrt_one_minus_alpha_bar_t = self.extract(one_minus_alphas_bar_sqrt, t, y)
        sqrt_one_minus_alpha_bar_t_m_1 = self.extract(
            one_minus_alphas_bar_sqrt, t - 1, y
        )
        sqrt_alpha_bar_t = (1 - sqrt_one_minus_alpha_bar_t.square()).sqrt()
        sqrt_alpha_bar_t_m_1 = (1 - sqrt_one_minus_alpha_bar_t_m_1.square()).sqrt()
        # y_t_m_1 posterior mean component coefficients
        gamma_0 = (
            (1 - alpha_t) * sqrt_alpha_bar_t_m_1 / (sqrt_one_minus_alpha_bar_t.square())
        )
        gamma_1 = (
            (sqrt_one_minus_alpha_bar_t_m_1.square())
            * (alpha_t.sqrt())
            / (sqrt_one_minus_alpha_bar_t.square())
        )
        gamma_2 = 1 + (sqrt_alpha_bar_t - 1) * (
            alpha_t.sqrt() + sqrt_alpha_bar_t_m_1
        ) / (sqrt_one_minus_alpha_bar_t.square())
        if self.use_ema_model:
            eps_theta = self.ema.ema_model(x, y, y_0_hat, t).detach()
        else:
            eps_theta = self.guidance_model(x, y, y_0_hat, t).detach()
        # y_0 reparameterization
        y_0_reparam = (
            1
            / sqrt_alpha_bar_t
            * (
                y
                - (1 - sqrt_alpha_bar_t) * y_T_mean
                - eps_theta * sqrt_one_minus_alpha_bar_t
            )
        )
        # posterior mean
        y_t_m_1_hat = gamma_0 * y_0_reparam + gamma_1 * y + gamma_2 * y_T_mean

        # posterior variance
        beta_t_hat = (
            (sqrt_one_minus_alpha_bar_t_m_1.square())
            / (sqrt_one_minus_alpha_bar_t.square())
            * (1 - alpha_t)
        )
        y_t_m_1 = y_t_m_1_hat.to(self.device) + beta_t_hat.sqrt().to(
            self.device
        ) * z.to(self.device)
        return y_t_m_1

    # Reverse function -- sample y_0 given y_1
    def p_sample_t_1to0(
        self,
        x: Tensor,
        y: Tensor,
        y_0_hat: Tensor,
        y_T_mean: Tensor,
        one_minus_alphas_bar_sqrt: Tensor,
    ) -> Tensor:
        """Reverse sample function, sample y_0 given y_1.

        Args:
            x: input
            y: sampled y at time step t, y_t.
            y_0_hat: prediction of pre-trained guidance model.
            y_T_mean: mean of prior distribution at timestep T.
            one_minus_alphas_bar_sqrt: noise schedule one minus alpha bar sqrt

        Returns:
            y_0 sample
        """
        # corresponding to timestep 1 (i.e., t=1 in diffusion models)
        t = torch.tensor([0]).to(self.device)
        sqrt_one_minus_alpha_bar_t = self.extract(one_minus_alphas_bar_sqrt, t, y)
        sqrt_alpha_bar_t = (1 - sqrt_one_minus_alpha_bar_t.square()).sqrt()
        if self.use_ema_model:
            eps_theta = self.ema.ema_model(x, y, y_0_hat, t).detach()
        else:
            eps_theta = self.guidance_model(x, y, y_0_hat, t).detach()
        # y_0 reparameterization
        y_0_reparam = (
            1
            / sqrt_alpha_bar_t
            * (
                y
                - (1 - sqrt_alpha_bar_t) * y_T_mean
                - eps_theta * sqrt_one_minus_alpha_bar_t
            )
        )
        y_t_m_1 = y_0_reparam.to(self.device)
        return y_t_m_1

    def p_sample_loop(
        self,
        x: Tensor,
        y_0_hat: Tensor,
        y_T_mean: Tensor,
        n_steps: int,
        alphas: Tensor,
        one_minus_alphas_bar_sqrt: Tensor,
        only_last_sample: bool = False,
    ) -> Union[Tensor, list[Tensor]]:
        """P sample loop for the entire chain.

        Args:
            x: input
            y_0_hat: prediction of pre-trained guidance model.
            y_T_mean: mean of prior distribution at timestep T.
            n_steps: number of diffusion steps
            alphas: noise schedule alpha
            one_minus_alphas_bar_sqrt: noise schedule one minus alpha
            only_last_sample: whether to only return the last sample

        Returns:
            list of samples for each diffusion time step
        """
        z = torch.randn_like(y_T_mean).to(self.device)
        cur_y = z + y_T_mean  # sampled y_T
        if only_last_sample:
            num_t: Optional[int] = 1
            y_p_seq: list[Tensor] = []
        else:
            num_t = None
            y_p_seq = [cur_y]
        for t in reversed(range(1, n_steps)):
            y_t = cur_y
            cur_y = self.p_sample(
                x,
                y_t,
                y_0_hat,
                y_T_mean,
                torch.Tensor([t]),
                alphas,
                one_minus_alphas_bar_sqrt,
            )  # y_{t-1}
            if only_last_sample:
                num_t += 1
            else:
                y_p_seq.append(cur_y)
        if only_last_sample:
            assert num_t == n_steps
            y_0 = self.p_sample_t_1to0(
                x, cur_y, y_0_hat, y_T_mean, one_minus_alphas_bar_sqrt
            )
            return y_0
        else:
            assert len(y_p_seq) == n_steps
            y_0 = self.p_sample_t_1to0(
                x, y_p_seq[-1], y_0_hat, y_T_mean, one_minus_alphas_bar_sqrt
            )
            y_p_seq.append(y_0)
            return y_p_seq

    def q_sample(
        self,
        y: Tensor,
        y_0_hat: Tensor,
        alphas_bar_sqrt: Tensor,
        one_minus_alphas_bar_sqrt: Tensor,
<<<<<<< HEAD
        t: Tensor,
        noise: Optional[Tensor] = None,
=======
        t: int,
        noise: Tensor | None = None,
>>>>>>> 28799e71
    ) -> Tensor:
        """Q sampling process.

        This is the process of approximating the posterior distribution of the
        latent variables given the observed data. It starts from the initial
        time step and goes forward to the final time step. At each time step,
        a noise variable is sampled and the state is updated according to the
        forward diffusion process.

        Args:
            y: sampled y at time step t, y_t.
            y_0_hat: prediction of pre-trained guidance model.
            alphas_bar_sqrt: noise schedule alpha bar
            one_minus_alphas_bar_sqrt: noise schedule one minus alpha bar
            t: time step
            noise: optional noise tensor

        Returns:
            q sample at time step t
        """
        if y.dim() == 1:
            y = y.unsqueeze(-1)
        if noise is None:
            noise = torch.randn_like(y)
        elif noise.shape != y.shape:
            noise = noise.unsqueeze(-1)
        sqrt_alpha_bar_t = self.extract(alphas_bar_sqrt, t, y)
        sqrt_one_minus_alpha_bar_t = self.extract(one_minus_alphas_bar_sqrt, t, y)
        # q(y_t | y_0, x)
        # add feature dimension for proper broadcasting

        y_t = (
            sqrt_alpha_bar_t * y
            + (1 - sqrt_alpha_bar_t) * y_0_hat
            + sqrt_one_minus_alpha_bar_t * noise
        )
        return y_t

    def extract(self, input: Tensor, t: Tensor, x: Tensor) -> Tensor:
        """Extract noise level at time step t from schedule.

        Args:
            input: noise input
            t: time step tensor of single dimension
            x: tensor to make noisy version of

        Returns:
            noisy version of x
        """
        shape = x.shape
        out = torch.gather(input, 0, t)
        reshape = [t.shape[0]] + [1] * (len(shape) - 1)
        return out.reshape(*reshape)

    def test_step(
        self, batch: dict[str, Tensor], batch_idx: int, dataloader_idx: int = 0
    ) -> dict[str, Tensor]:
        """Compute and return the test loss.

        Args:
            batch: the output of your DataLoader
            batch_idx: the index of this batch
            dataloader_idx: the index of the dataloader

        Returns:
            test loss
        """
        out_dict = self.predict_step(batch[self.input_key])
        out_dict[self.target_key] = batch[self.target_key].detach().squeeze(-1).cpu()

        # turn mean to np array
        out_dict["pred"] = out_dict["pred"].detach().cpu().squeeze(-1)
        out_dict["pred_uct"] = out_dict["pred_uct"].detach().cpu().squeeze(-1)
        if "aleatoric_uct" in out_dict:
            out_dict["aleatoric_uct"] = (
                out_dict["aleatoric_uct"].detach().cpu().squeeze(-1)
            )

        # save metadata
        out_dict = self.add_aux_data_to_dict(out_dict, batch)

        return out_dict

    def configure_optimizers(self) -> Any:
        """Configure optimizers."""
        # lightning puts optimizer weights on device automatically
        optimizer = self.guidance_optim(self.guidance_model.parameters())

        # put conditional mean model on device as well
        self.cond_mean_model = self.cond_mean_model.to(self.device)

        if self.lr_scheduler is not None:
            lr_scheduler = self.lr_scheduler(optimizer)
            return {
                "optimizer": optimizer,
                "lr_scheduler": {"scheduler": lr_scheduler, "monitor": "val_loss"},
            }
        else:
            return {"optimizer": optimizer}


class CARDRegression(CARDBase):
    """CARD Regression Model.

    If you use this in your research, please cite the following paper:

    * https://arxiv.org/abs/2206.07275
    """

    def setup_task(self) -> None:
        """Setup task specific attributes."""
        self.train_metrics = default_regression_metrics("train")
        self.val_metrics = default_regression_metrics("val")
        self.test_metrics = default_regression_metrics("test")

    def predict_step(
        self, X: Tensor, batch_idx: int = 0, dataloader_idx: int = 0
    ) -> dict[str, Tensor]:
        """Prediction step.

        Args:
            X: prediction batch of shape [batch_size x input_dims]
            batch_idx: batch index
            dataloader_idx: dataloader index

        Returns:
            prediction dictionary with uncertainty estimates and samples
        """
        pred_dict = super().predict_step(X, batch_idx, dataloader_idx)

        # momenet matching
        pred_dict["pred"] = pred_dict["pred"].mean(dim=0).detach().cpu().squeeze()
        pred_std = pred_dict["pred"].std(dim=0).detach().cpu().squeeze()
        pred_dict["pred_uct"] = pred_std

        pred_dict["aleatoric_uct"] = pred_std
        return pred_dict

    def on_test_batch_end(
        self,
        outputs: dict[str, Tensor],
        batch: Any,
        batch_idx: int,
        dataloader_idx: int = 0,
    ) -> None:
        """Test batch end save predictions."""
        del outputs["samples"]
        save_regression_predictions(
            outputs, os.path.join(self.trainer.default_root_dir, self.pred_file_name)
        )


class CARDClassification(CARDBase):
    """CARD Classification Model.

    If you use this in your research, please cite the following paper:

    * https://arxiv.org/abs/2206.07275
    """

    valid_tasks = ["binary", "multiclass"]

    def __init__(
        self,
        cond_mean_model: nn.Module,
        guidance_model: nn.Module,
        n_steps: int = 1000,
        beta_schedule: str = "linear",
        beta_start: float = 0.00001,
        beta_end: float = 0.01,
        n_z_samples: int = 100,
<<<<<<< HEAD
        task: Literal["binary", "multiclass", "multilabel"] = "multiclass",
=======
        task: str = "multiclass",
        ema_decay: float = 0.995,
        ema_update_every: float = 10,
        ema_update_after_step: int = 0,
>>>>>>> 28799e71
        guidance_optim: OptimizerCallable = torch.optim.Adam,
        lr_scheduler: Optional[LRSchedulerCallable] = None,
    ) -> None:
        """Initialize a new instance of the CARD Classification.

        Args:
            cond_mean_model: conditional mean model, should be
                pretrained model that estimates $E[y|x]$
            guidance_model: guidance diffusion model
            n_steps: number of diffusion steps
            beta_schedule: what type of noise scheduling to conduct
            beta_start: start value of beta scheduling
            beta_end: end value of beta scheduling
            n_z_samples: number of samples during prediction
            task: classification task, either `binary` or `multiclass`
            ema_decay: exponential moving average decay
            ema_update_every: How often to update the EMA model,
                in terms of every n gradient steps.
            ema_update_after_step: after which step to start updating the EMA model
            guidance_optim: optimizer for the guidance model
            lr_scheduler: learning rate scheduler

        .. versionchanged:: 0.2.0
           Added arguments `ema_decay`, `ema_update_every`, `ema_update_after_step` for EMA support.
        """
        assert task in self.valid_tasks
        self.task = task

        self.num_classes = _get_num_outputs(cond_mean_model)

        super().__init__(
            cond_mean_model,
            guidance_model,
            n_steps,
            beta_schedule,
            beta_start,
            beta_end,
            n_z_samples,
            ema_decay,
            ema_update_every,
            ema_update_after_step,
            guidance_optim,
            lr_scheduler,
        )
        self.save_hyperparameters(
            ignore=[
                "cond_mean_model",
                "guidance_model",
                "guidance_optim",
                "lr_scheduler",
            ]
        )

    def setup_task(self) -> None:
        """Setup task specific attributes."""
        self.train_metrics = default_classification_metrics(
            "train", self.task, self.num_classes
        )
        self.val_metrics = default_classification_metrics(
            "val", self.task, self.num_classes
        )
        self.test_metrics = default_classification_metrics(
            "test", self.task, self.num_classes
        )

    def predict_step(
        self, X: Tensor, batch_idx: int = 0, dataloader_idx: int = 0
    ) -> dict[str, Tensor]:
        """Prediction step.

        Args:
            X: prediction batch of shape [batch_size x input_dims]
            batch_idx: the index of this batch
            dataloader_idx: the index of the dataloader

        Returns:
            predictions
        """
        pred_dict = super().predict_step(X, batch_idx, dataloader_idx)
        # change from [num_samples, ...] to shape [batch_size, num_classes, num_samples]
        pred_dict["pred"] = pred_dict["pred"].permute(1, 2, 0)

        # momenet matching
        pred_dict["pred"] = process_classification_prediction(pred_dict["pred"])

        return pred_dict

    def on_test_batch_end(
        self,
        outputs: dict[str, Tensor],  # type: ignore[override]
        batch: Any,
        batch_idx: int,
        dataloader_idx: int = 0,
    ) -> None:
        """Test batch end save predictions.

        Args:
            outputs: dictionary of model outputs and aux variables
            batch: batch from dataloader
            batch_idx: batch index
            dataloader_idx: dataloader index
        """
        del outputs["samples"]
        save_classification_predictions(
            outputs, os.path.join(self.trainer.default_root_dir, self.pred_file_name)
        )


class NoiseScheduler:
    """Noise Scheduler for Diffusion Training."""

    valid_schedules = [
        "linear",
        "const",
        "quad",
        "jsd",
        "sigmoid",
        "cosine",
        "cosine_anneal",
    ]

    def __init__(
        self,
        schedule: str = "linear",
        n_steps: int = 1000,
        beta_start: float = 1e-5,
        beta_end: float = 1e-2,
    ) -> None:
        """Initialize a new instance of the noise scheduler.

        Args:
            schedule: type of noise schedule
            n_steps: number of diffusion time steps
            beta_start: beta noise start value
            beta_end: beta noise end value
        Raises:
            AssertionError if schedule is invalid
        """
        assert (
            schedule in self.valid_schedules
        ), f"Invalid schedule, please choose one of {self.valid_schedules}."
        self.schedule = schedule
        self.n_steps = n_steps
        self.beta_start = beta_start
        self.beta_end = beta_end

        self.betas = {
            "linear": self.linear_schedule(),
            "const": self.constant_schedule(),
            "quad": self.quadratic_schedule(),
            "sigmoid": self.sigmoid_schedule(),
            "cosine": self.cosine_schedule(),
            "cosine_anneal": self.cosine_anneal_schedule(),
        }[schedule]

        self.betas_sqrt = torch.sqrt(self.betas)
        self.alphas = 1.0 - self.betas
        self.alphas_cumprod = self.alphas.cumprod(dim=0)
        self.alphas_bar_sqrt = torch.sqrt(self.alphas_cumprod)
        self.one_minus_alphas_bar_sqrt = torch.sqrt(1 - self.alphas_cumprod)

    def linear_schedule(self) -> Tensor:
        """Linear Schedule."""
        return torch.linspace(self.beta_start, self.beta_end, self.n_steps)

    def constant_schedule(self) -> Tensor:
        """Constant Schedule."""
        return self.beta_end * torch.ones(self.n_steps)

    def quadratic_schedule(self) -> Tensor:
        """Quadratic Schedule."""
        return (
            torch.linspace(self.beta_start**0.5, self.beta_end**0.5, self.n_steps) ** 2
        )

    def sigmoid_schedule(self) -> Tensor:
        """Sigmoid Schedule."""
        betas = (
            torch.sigmoid(torch.linspace(-6, 6, self.n_steps))
            * (self.beta_end - self.beta_start)
            + self.beta_start
        )
        return torch.sigmoid(betas)

    def cosine_schedule(self) -> Tensor:
        """Cosine Schedule."""
        max_beta = 0.999
        cosine_s = 0.008
        return torch.tensor(
            [
                min(
                    1
                    - (
                        math.cos(
                            ((i + 1) / self.n_steps + cosine_s)
                            / (1 + cosine_s)
                            * math.pi
                            / 2
                        )
                        ** 2
                    )
                    / (
                        math.cos(
                            (i / self.n_steps + cosine_s) / (1 + cosine_s) * math.pi / 2
                        )
                        ** 2
                    ),
                    max_beta,
                )
                for i in range(self.n_steps)
            ]
        )

    def cosine_anneal_schedule(self) -> Tensor:
        """Cosine Annealing Schedule."""
        return torch.tensor(
            [
                self.beta_start
                + 0.5
                * (self.beta_end - self.beta_start)
                * (1 - math.cos(t / (self.n_steps - 1) * math.pi))
                for t in range(self.n_steps)
            ]
        )

    def get_noisy_x_at_t(input, t, x) -> Tensor:
        """Retrieve a noisy representation at time step t.

        Args:
            input: schedule version
            t: time step
            x: tensor ot make noisy version of

        Returns:
            A noisy
        """
        shape = x.shape
        out = torch.gather(input, 0, t.to(input.device))
        reshape = [t.shape[0]] + [1] * (len(shape) - 1)
        return out.reshape(*reshape)<|MERGE_RESOLUTION|>--- conflicted
+++ resolved
@@ -8,11 +8,7 @@
 
 import math
 import os
-<<<<<<< HEAD
-from typing import Any, Literal, Optional, Tuple, Union
-=======
-from typing import Any
->>>>>>> 28799e71
+from typing import Any, Literal
 
 import torch
 import torch.nn as nn
@@ -56,7 +52,7 @@
         ema_update_every: float = 10,
         ema_update_after_step: int = 0,
         guidance_optim: OptimizerCallable = torch.optim.Adam,
-        lr_scheduler: Optional[LRSchedulerCallable] = None,
+        lr_scheduler: LRSchedulerCallable | None = None,
     ) -> None:
         """Initialize a new instance of the CARD Model.
 
@@ -110,7 +106,7 @@
         """Setup task specific attributes."""
         pass
 
-    def diffusion_process(self, batch: dict[str, Tensor]) -> Tuple[Tensor, Tensor]:
+    def diffusion_process(self, batch: dict[str, Tensor]) -> tuple[Tensor, Tensor]:
         """Diffusion process during training.
 
         Args:
@@ -263,7 +259,7 @@
                     arr.reshape(self.n_z_samples, X.shape[0], y_t.shape[-1])
                     for arr in y_tile_seq
                 ]
-                y_seg = torch.stack(y_tile_seq, dim=0)
+                _ = torch.stack(y_tile_seq, dim=0)
                 final_recoverd = y_tile_seq[-1]
 
             else:
@@ -283,14 +279,10 @@
                 y_seq = torch.stack(y_tile_seq, dim=0)
                 final_recoverd = y_seq[-2:-1, ...]
 
-<<<<<<< HEAD
-        return {"pred": final_recoverd, "samples": y_seg}
-=======
                 final_recoverd = torch.stack(y_tile_seq, dim=0)
 
         self.use_ema_model = False
         return final_recoverd, y_tile_seq
->>>>>>> 28799e71
 
     def p_sample(
         self,
@@ -315,15 +307,9 @@
             y: sampled y at time step t, y_t.
             y_0_hat: prediction of pre-trained guidance model.
             y_T_mean: mean of prior distribution at timestep T.
-<<<<<<< HEAD
-            t: time step tensor with single element
-            alphas:
-            one_minus_alphas_bar_sqrt:
-=======
             t: time step
             alphas: noise schedule alpha
             one_minus_alphas_bar_sqrt: noise schedule one minus alpha sqrt
->>>>>>> 28799e71
 
         Returns:
             reverse process sample
@@ -428,7 +414,7 @@
         alphas: Tensor,
         one_minus_alphas_bar_sqrt: Tensor,
         only_last_sample: bool = False,
-    ) -> Union[Tensor, list[Tensor]]:
+    ) -> Tensor | list[Tensor]:
         """P sample loop for the entire chain.
 
         Args:
@@ -446,7 +432,7 @@
         z = torch.randn_like(y_T_mean).to(self.device)
         cur_y = z + y_T_mean  # sampled y_T
         if only_last_sample:
-            num_t: Optional[int] = 1
+            num_t: int | None = 1
             y_p_seq: list[Tensor] = []
         else:
             num_t = None
@@ -486,13 +472,8 @@
         y_0_hat: Tensor,
         alphas_bar_sqrt: Tensor,
         one_minus_alphas_bar_sqrt: Tensor,
-<<<<<<< HEAD
-        t: Tensor,
-        noise: Optional[Tensor] = None,
-=======
         t: int,
         noise: Tensor | None = None,
->>>>>>> 28799e71
     ) -> Tensor:
         """Q sampling process.
 
@@ -664,16 +645,12 @@
         beta_start: float = 0.00001,
         beta_end: float = 0.01,
         n_z_samples: int = 100,
-<<<<<<< HEAD
         task: Literal["binary", "multiclass", "multilabel"] = "multiclass",
-=======
-        task: str = "multiclass",
         ema_decay: float = 0.995,
         ema_update_every: float = 10,
         ema_update_after_step: int = 0,
->>>>>>> 28799e71
         guidance_optim: OptimizerCallable = torch.optim.Adam,
-        lr_scheduler: Optional[LRSchedulerCallable] = None,
+        lr_scheduler: LRSchedulerCallable | None = None,
     ) -> None:
         """Initialize a new instance of the CARD Classification.
 
