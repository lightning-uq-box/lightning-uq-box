# Copyright (c) 2023 lightning-uq-box. All rights reserved.
# Licensed under the Apache License 2.0.

"""Metrics for uncertainty quantification."""

# TODO eventually these can hopefully be moved to torchmetrics
from typing import List, Optional, Union

import torch
from torch import Tensor
from torchmetrics import Metric


class EmpiricalCoverageBase(Metric):
    """Empirical Coverage."""

<<<<<<< HEAD
    def __init__(self, alpha: float = 0.1, topk: Optional[int] = None, **kwargs):
=======
    def __init__(self, alpha: float = 0.1, topk: Optional[int] = 1, **kwargs):
>>>>>>> b39f9a3e
        """Initialize a new instance of Empirical Coverage Metric.

        Args:
            alpha: 1 - alpha is desired coverage, this is being used if we
                have a prediction tensor, and will choose the set size such
                that coverage is 1-alpha
            topk: if a prediction tensor is used as a prediction set, this is the topk
        """
        super().__init__(**kwargs)
        self.alpha = alpha
        self.covered = 0
        self.total = 0
        self.set_size = 0
        self.topk = topk

    def update(
        self, pred_set: Union[List[torch.Tensor], Tensor], targets: torch.Tensor
    ) -> None:
        """Update the state with the prediction set and targets.

        Args:
            pred_set: List of tensors of predicted labels for each sample in the batch
                or alternatively a tensor of shape [batch_size, num_samples]
                in which case you take topk to get the predicted labels
            targets: Tensor of true labels shape [batch_size, num_classes]
        """
        covered = 0
        set_size = 0
        if isinstance(pred_set, torch.Tensor):
            if self.topk is not None:
                _, topk_pred_set = pred_set.topk(self.topk, dim=1)
<<<<<<< HEAD
                covered += torch.isin(targets, topk_pred_set).sum().item()
=======
                covered += (
                    (targets.unsqueeze(1) == topk_pred_set).any(dim=1).sum().item()
                )
>>>>>>> b39f9a3e
                set_size = self.topk * pred_set.shape[0]
            else:
                for k in range(1, pred_set.shape[1] + 1):
                    _, topk_pred_set = pred_set.topk(k, dim=1)
<<<<<<< HEAD
                    batch_covered = torch.isin(targets, topk_pred_set).sum().item()
=======
                    batch_covered = (
                        (targets.unsqueeze(1) == topk_pred_set).any(dim=1).sum().item()
                    )
                    # batch_covered = torch.isin(topk_pred_set, targets).sum().item()
>>>>>>> b39f9a3e
                    batch_coverage = batch_covered / pred_set.shape[0]
                    if batch_coverage >= 1 - self.alpha:
                        set_size += k * pred_set.shape[0]
                        covered += batch_covered
                        break
        # list of tensors denoting prediction sets
        # fore each sample in the batch
        else:
            for i in range(targets.shape[0]):
                if targets[i].item() in pred_set[i]:
                    covered += 1
                set_size += len(pred_set[i])

        self.covered += covered
        self.set_size += set_size
        self.total += targets.shape[0]

    def compute(self) -> dict[str, float]:
        """Compute the coverage of the prediction sets.

        Returns:
            The coverage of the prediction sets.
        """
        # compute average coverage and set size
        return {
            "coverage": self.covered / self.total,
            "set_size": self.set_size / self.total,
<<<<<<< HEAD
        }
=======
        }


class EmpiricalCoverage(EmpiricalCoverageBase):
    """Empirical Coverage."""

    def compute(self) -> Tensor:
        """Compute the coverage of the prediction sets.

        Returns:
            The coverage of the prediction sets.
        """
        return torch.tensor(self.covered / self.total)


class SetSize(EmpiricalCoverageBase):
    """Set Size."""

    def compute(self) -> Tensor:
        """Compute the set size of the prediction sets.

        Returns:
            The set size of the prediction sets.
        """
        return torch.tensor(self.set_size / self.total)
>>>>>>> b39f9a3e
<|MERGE_RESOLUTION|>--- conflicted
+++ resolved
@@ -14,11 +14,7 @@
 class EmpiricalCoverageBase(Metric):
     """Empirical Coverage."""
 
-<<<<<<< HEAD
-    def __init__(self, alpha: float = 0.1, topk: Optional[int] = None, **kwargs):
-=======
     def __init__(self, alpha: float = 0.1, topk: Optional[int] = 1, **kwargs):
->>>>>>> b39f9a3e
         """Initialize a new instance of Empirical Coverage Metric.
 
         Args:
@@ -50,25 +46,17 @@
         if isinstance(pred_set, torch.Tensor):
             if self.topk is not None:
                 _, topk_pred_set = pred_set.topk(self.topk, dim=1)
-<<<<<<< HEAD
-                covered += torch.isin(targets, topk_pred_set).sum().item()
-=======
                 covered += (
                     (targets.unsqueeze(1) == topk_pred_set).any(dim=1).sum().item()
                 )
->>>>>>> b39f9a3e
                 set_size = self.topk * pred_set.shape[0]
             else:
                 for k in range(1, pred_set.shape[1] + 1):
                     _, topk_pred_set = pred_set.topk(k, dim=1)
-<<<<<<< HEAD
-                    batch_covered = torch.isin(targets, topk_pred_set).sum().item()
-=======
                     batch_covered = (
                         (targets.unsqueeze(1) == topk_pred_set).any(dim=1).sum().item()
                     )
                     # batch_covered = torch.isin(topk_pred_set, targets).sum().item()
->>>>>>> b39f9a3e
                     batch_coverage = batch_covered / pred_set.shape[0]
                     if batch_coverage >= 1 - self.alpha:
                         set_size += k * pred_set.shape[0]
@@ -96,9 +84,6 @@
         return {
             "coverage": self.covered / self.total,
             "set_size": self.set_size / self.total,
-<<<<<<< HEAD
-        }
-=======
         }
 
 
@@ -123,5 +108,4 @@
         Returns:
             The set size of the prediction sets.
         """
-        return torch.tensor(self.set_size / self.total)
->>>>>>> b39f9a3e
+        return torch.tensor(self.set_size / self.total)