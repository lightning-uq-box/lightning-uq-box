--- conflicted
+++ resolved
@@ -4,11 +4,7 @@
 """Deep Evidential Regression."""
 
 import os
-<<<<<<< HEAD
-from typing import Any, Optional
-=======
 from typing import Any
->>>>>>> 28799e71
 
 import torch
 import torch.nn as nn
@@ -76,7 +72,7 @@
         coeff: float = 0.01,
         freeze_backbone: bool = False,
         optimizer: OptimizerCallable = torch.optim.Adam,
-        lr_scheduler: Optional[LRSchedulerCallable] = None,
+        lr_scheduler: LRSchedulerCallable | None = None,
     ) -> None:
         """Initialize a new Base Model.
 
@@ -88,22 +84,14 @@
             optimizer: optimizer used for training
             lr_scheduler: learning rate scheduler
         """
-<<<<<<< HEAD
-        super().__init__(model, DERLoss(coeff), optimizer, lr_scheduler)
-=======
         # add DER Layer
         super().__init__(model, None, freeze_backbone, optimizer, lr_scheduler)
->>>>>>> 28799e71
 
         self.save_hyperparameters(ignore=["model", "optimizer", "lr_scheduler"])
 
         # check that output is 4 dimensional
         assert _get_num_outputs(model) == 4, "DER model expects 4 outputs."
 
-<<<<<<< HEAD
-        # add DER Layer
-        self.model = nn.Sequential(self.model, DERLayer())
-=======
         # set DER Loss
         self.loss_fn = DERLoss(coeff)
 
@@ -112,7 +100,6 @@
     def forward(self, X: Tensor) -> Any:
         """Forward pass of the model."""
         return self.der_layer(self.model(X))
->>>>>>> 28799e71
 
     def setup_task(self) -> None:
         """Set up task specific attributes."""
