--- conflicted
+++ resolved
@@ -17,15 +17,6 @@
 
 from .base import DeterministicPixelRegression
 from .loss_functions import VAELoss
-<<<<<<< HEAD
-from random import random
-from lightning.pytorch.utilities import rank_zero_only
-import matplotlib.pyplot as plt
-
-
-class VAE(DeterministicPixelRegression):
-    """Variational Auto Encoder (VAE) for Torchseg model."""
-=======
 from .utils import _get_num_inputs
 
 
@@ -40,27 +31,31 @@
 
     * https://arxiv.org/abs/1312.6114
     """
->>>>>>> 8f6ad8f6
 
     def __init__(
         self,
-        model: nn.Module,
+        encoder: nn.Module,
         latent_size: int,
+        num_samples: int,
+        out_channels: int,
+        img_size: int,
         loss_fn: nn.Module | None = None,
-        num_samples: int = 5,
         freeze_backbone: bool = False,
         freeze_decoder: bool = False,
-        img_size: int = 64,
         optimizer: OptimizerCallable = torch.optim.Adam,
         lr_scheduler: LRSchedulerCallable = None,
         save_preds: bool = False,
     ) -> None:
         """Initialize the VAE.
-        Args:
-            model: Torchseg model.
+
+        Args:
+            encoder: Encoder Timm Model
             latent_size: The size of the latent space.
+            num_samples: The number of samples to draw from the latent space for prediction.
+            out_channels: The number of output channels.
+            img_size: The size of the input image, needed to configure the decoder and
+                sampling procedure
             loss_fn: The loss function, by default :class:`~.loss_functions.VAELoss`.
-            num_samples: The number of samples to draw from the latent space for prediction.
             freeze_backbone: Whether to freeze the backbone.
             freeze_decoder: Whether to freeze the decoder.
             optimizer: The optimizer to use.
@@ -69,8 +64,14 @@
         """
         if loss_fn is None:
             loss_fn = VAELoss()
+
+        self.out_channels = out_channels
+        self.latent_size = latent_size
+        self.num_samples = num_samples
+        self.img_size = img_size
+
         super().__init__(
-            model,
+            None,
             loss_fn,
             freeze_backbone,
             freeze_decoder,
@@ -78,27 +79,7 @@
             lr_scheduler,
             save_preds,
         )
-        self.latent_size = latent_size
-        self.num_samples = num_samples
-        self.img_size = img_size
-
-<<<<<<< HEAD
-        self.configure_latent_net()
-
-    def configure_latent_net(self) -> None:
-        """Configure the latent net that encodes the latent space from encoder output."""
-        self.out_channels = self.model.encoder.out_channels
-        latent_input_channel = self.out_channels[-1]
-
-        self.conv_mu = nn.Conv2d(latent_input_channel, self.latent_size, 1, 1)
-        self.conv_log_var = nn.Conv2d(latent_input_channel, self.latent_size, 1, 1)
-
-        self.conv_init_decoder = nn.Conv2d(self.latent_size, latent_input_channel, 1, 1)
-
-        self.latent_image_dim = self.img_size // self.model.encoder.reductions[-1]
-
-        self.feature_enc_dims = [int(self.img_size / f) for f in self.model.encoder.reductions]
-=======
+
         self.encoder = encoder
         self.configure_model()
 
@@ -184,7 +165,6 @@
         )
 
         self.decoder = VAEDecoder(decoder_channels=decoder_channels)
->>>>>>> 8f6ad8f6
 
     def adapt_output_for_metrics(self, out: Tensor) -> Tensor:
         """Adapt the output for metrics."""
@@ -192,9 +172,11 @@
 
     def reparameterization_trick(self, mu: Tensor, log_var: Tensor) -> Tensor:
         """Reparameterization trick for the VAE.
+
         Args:
             mu: The mean tensor.
             log_var: The log variance tensor.
+
         Returns:
             The reparameterized tensor.
         """
@@ -216,28 +198,9 @@
 
     def forward(self, x: Tensor, cond: Tensor | None = None) -> Tensor:
         """Forward pass for the VAE.
+
         Args:
             x: The input tensor
-<<<<<<< HEAD
-            conditions: The conditions tensor
-        Returns:
-            The output tensor.
-        """
-        # torchseg encoder yields list of tensors
-        x_encoded = self.model.encoder(x)
-
-        # encode the latent space
-        mu = self.conv_mu(x_encoded[-1])
-        log_var = self.conv_log_var(x_encoded[-1])
-        z = self.reparameterization_trick(mu, log_var)
-
-        # feed in random tensors with probability 0.5
-        if self.training and random() < 0.5:
-            x_encoded = [torch.randn_like(x) for x in x_encoded]
-
-        # append the latent space to the encoder output
-        x_encoded[-1] = self.conv_init_decoder(z)
-=======
             cond: The cond tensor.
 
         Returns:
@@ -251,19 +214,19 @@
         z = self.reparameterization_trick(mu, log_var)
 
         x_decoder_init = self.latent_init_decoder(z)
->>>>>>> 8f6ad8f6
 
         # decode
-        x_decoded = self.model.decoder(*x_encoded)
-        x_recon = self.model.segmentation_head(x_decoded)
+        x_recon = self.decoder(x_decoder_init)
 
         return x_recon, mu, log_var
 
     def training_step(self, batch: Any, batch_idx: int) -> dict[str, Tensor]:
         """Training step for the VAE.
+
         Args:
             batch: The input batch.
             batch_idx: The index of the batch.
+
         Returns:
             The loss and the log dictionary.
         """
@@ -286,6 +249,7 @@
 
     def validation_step(self, batch: Any, batch_idx: int) -> dict[str, Tensor]:
         """Validation step for the VAE.
+
         Args:
             batch: The input batch.
             batch_idx: The index of the batch.
@@ -304,8 +268,9 @@
         self.log("val_loss", scaled_kl_loss + rec_loss, batch_size=batch_size)
 
         self.val_metrics(x_recon, y)
-        # log every 10 val epochs
-        if self.trainer.current_epoch % 10 == 0:
+
+        if self.trainer.global_step % 1 == 0 and self.trainer.global_rank == 0:
+            # log samples
             self.plot_and_save_samples(batch)
 
         return scaled_kl_loss + rec_loss
@@ -315,59 +280,44 @@
         """Plot samples from VAE model."""
         with torch.no_grad():
             sampled_imgs = self.sample(num_samples=16).detach()
-            sampled_imgs = sampled_imgs.clamp(0, 1)
 
         grid = make_grid(sampled_imgs, nrow=4, normalize=True)
         save_image(
             grid,
             self.trainer.default_root_dir + f"/sample_{self.trainer.global_step}.png",
         )
-        plt.close()
 
     def predict_step(
         self, X: Tensor, batch_idx: int = 0, dataloader_idx: int = 0
     ) -> dict[str, Tensor]:
         """Prediction Step with VAE.
+
         Args:
             X: The input tensor.
             batch_idx: The index of the batch.
             dataloader_idx: The index of the dataloader.
+
         Returns:
             Prediction dictionary
         """
-<<<<<<< HEAD
-        x_encoded = self.model.encoder(X)
-
-        # encode the latent space once
-        mu = self.conv_mu(x_encoded[-1])
-        log_var = self.conv_log_var(x_encoded[-1])
-=======
         x_encoded = self.encoder_forward(X)
 
         # encode the latent space once
         mu = self.latent_mu(x_encoded)
         log_var = self.latent_log_var(x_encoded)
->>>>>>> 8f6ad8f6
 
         # sample latent space and decode
         self.predictions: list[Tensor] = []
         for _ in range(self.num_samples):
             z = self.reparameterization_trick(mu, log_var)
-<<<<<<< HEAD
-            x_encoded[-1] = self.conv_init_decoder(z)
-            x_decoded = self.model.decoder(*x_encoded)
-            x_recon = self.model.segmentation_head(x_decoded)
-            self.predictions.append(x_recon)
-=======
             x = self.latent_init_decoder(z)
             x = self.decoder(x)
             self.predictions.append(x)
->>>>>>> 8f6ad8f6
 
         preds = torch.stack(self.predictions, dim=-1)
 
         return {"pred": preds.mean(dim=-1), "pred_uct": preds.std(dim=-1)}
-    
+
     def sample(self, num_samples: int = 16) -> Tensor:
         """Sample from the VAE.
 
@@ -377,20 +327,6 @@
         Returns:
             The samples.
         """
-<<<<<<< HEAD
-        z = torch.randn(
-            num_samples, self.latent_size, self.latent_image_dim, self.latent_image_dim
-        ).to(self.device)
-
-        x_encoded = [torch.randn(num_samples, channel, feature, feature).to(self.device) for channel, feature in zip(self.out_channels, self.feature_enc_dims)]
-        x_encoded[-1] = self.conv_init_decoder(z)
-
-        x_decoded = self.model.decoder(*x_encoded)
-
-        x_samples = self.model.segmentation_head(x_decoded)
-        return x_samples
-
-=======
         z = torch.randn(num_samples, self.latent_size).to(self.device)
         x_decoded = self.decoder(self.latent_init_decoder(z))
         return x_decoded
@@ -601,5 +537,4 @@
                 self.device
             )
         x_decoded = self.decoder(self.latent_init_decoder(torch.cat([z, cond], dim=1)))
-        return x_decoded
->>>>>>> 8f6ad8f6
+        return x_decoded