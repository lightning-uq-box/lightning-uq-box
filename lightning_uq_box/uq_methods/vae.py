--- conflicted
+++ resolved
@@ -390,11 +390,7 @@
             loss_fn: The loss function, by default :class:`~.loss_functions.VAELoss`.
             freeze_backbone: Whether to freeze the backbone.
             freeze_decoder: Whether to freeze the decoder.
-<<<<<<< HEAD
-            log_sapmles_ever<n_steps: How often to log samples.
-=======
             log_samples_every_n_steps: How often to log samples.
->>>>>>> 5440c6ae
             optimizer: The optimizer to use.
             lr_scheduler: The learning rate scheduler.
             save_preds: Whether to save predictions.
