# Copyright (c) 2023 lightning-uq-box. All rights reserved.
# Licensed under the Apache License 2.0.

"""Bayesian Neural Networks with Variational Inference."""

import os
<<<<<<< HEAD
from typing import Any, Literal, Optional, Union
=======
from typing import Any
>>>>>>> 28799e71

import torch
import torch.nn as nn
from lightning.pytorch.cli import LRSchedulerCallable, OptimizerCallable
from torch import Tensor

from lightning_uq_box.models.bnn_layers.bnn_utils import (
    convert_deterministic_to_bnn,
    get_kl_loss,
)

from .base import DeterministicModel
from .utils import (
    _get_num_outputs,
    default_classification_metrics,
    default_regression_metrics,
    default_segmentation_metrics,
    freeze_segmentation_model,
    map_stochastic_modules,
    process_classification_prediction,
    process_regression_prediction,
    process_segmentation_prediction,
    save_classification_predictions,
    save_image_predictions,
    save_regression_predictions,
)


class BNN_VI_ELBO_Base(DeterministicModel):
    """Bayes By Backprop Base with Variational Inference (VI).

    If you use this model in your work, please cite:

    * https://arxiv.org/abs/1505.05424
    """

    def __init__(
        self,
        model: nn.Module,
        criterion: nn.Module,
        beta: float = 100,
        num_mc_samples_train: int = 10,
        num_mc_samples_test: int = 50,
        output_noise_scale: float = 1.3,
        prior_mu: float = 0.0,
        prior_sigma: float = 1.0,
        posterior_mu_init: float = 0.0,
        posterior_rho_init: float = -5.0,
        bayesian_layer_type: str = "reparameterization",
        stochastic_module_names: list[int | str] | None = None,
        freeze_backbone: bool = False,
        optimizer: OptimizerCallable = torch.optim.Adam,
        lr_scheduler: Optional[LRSchedulerCallable] = None,
    ) -> None:
        """Initialize a new Model instance.

        Args:
            model: pytorch model that will be converted into a BNN
            criterion: loss function used for optimization
            beta: beta factor for negative elbo loss computation,
                should be number of weights and biases
            num_mc_samples_train: number of MC samples during training when computing
                the negative ELBO loss. When setting num_mc_samples_train=1, this
                is just Bayes by Backprop.
            num_mc_samples_test: number of MC samples during test and prediction
            output_noise_scale: scale of predicted sigmas
            prior_mu: prior mean value for bayesian layer
            prior_sigma: prior variance value for bayesian layer
            posterior_mu_init: mean initialization value for approximate posterior
            posterior_rho_init: variance initialization value for approximate posterior
                through softplus σ = log(1 + exp(ρ))
            bayesian_layer_type: `flipout` or `reparameterization`
            stochastic_module_names: list of module names or indices that should
                be converted to variational layers
            freeze_backbone: whether to freeze the backbone
            optimizer: optimizer used for training
            lr_scheduler: learning rate scheduler

        Raises:
            AssertionError: if ``num_mc_samples_train`` is not positive.
            AssertionError: if ``num_mc_samples_test`` is not positive.
        """
        self.bnn_args = {
            "prior_mu": prior_mu,
            "prior_sigma": prior_sigma,
            "posterior_mu_init": posterior_mu_init,
            "posterior_rho_init": posterior_rho_init,
            "layer_type": bayesian_layer_type,
        }
        self.stochastic_module_names = map_stochastic_modules(
            model, stochastic_module_names
        )
        self._setup_bnn_with_vi(model)
        super().__init__(model, criterion, freeze_backbone, optimizer, lr_scheduler)

        assert num_mc_samples_train > 0, "Need to sample at least once during training."
        assert num_mc_samples_test > 0, "Need to sample at least once during testing."

        self.save_hyperparameters(
            ignore=["model", "criterion", "optimizer", "lr_scheduler"]
        )

        # update hyperparameters
        self.hparams["weight_decay"] = 1e-5

        # hyperparameter depending on network size
        self.beta = beta

        self.criterion = criterion
        self.lr_scheduler = lr_scheduler

        self.freeze_backbone = freeze_backbone

    def setup_task(self) -> None:
        """Set up task."""
        pass

    def _setup_bnn_with_vi(self, model: nn.Module) -> None:
        """Configure setup of the BNN Model."""
<<<<<<< HEAD
        self.bnn_args = {
            "prior_mu": self.hparams["prior_mu"],
            "prior_sigma": self.hparams["prior_sigma"],
            "posterior_mu_init": self.hparams["posterior_mu_init"],
            "posterior_rho_init": self.hparams["posterior_rho_init"],
            "layer_type": self.hparams["bayesian_layer_type"],
        }
=======
>>>>>>> 28799e71
        # convert deterministic model to BNN
        convert_deterministic_to_bnn(
            model, self.bnn_args, stochastic_module_names=self.stochastic_module_names
        )

    def forward(self, X: Tensor) -> Tensor:
        """Forward pass BNN+VI.

        Args:
            X: input data

        Returns:
            bnn output
        """
        return self.model(X)

    def on_fit_start(self) -> None:
        """Before fitting compute number of training points."""
        self.num_training_points = len(
            self.trainer.datamodule.train_dataloader().dataset
        )

    def training_step(
        self, batch: dict[str, Tensor], batch_idx: int, dataloader_idx: int = 0
    ) -> Tensor:
        """Compute and return the training loss.

        Args:
            batch: the output of your DataLoader
            batch_idx: the index of this batch
            dataloader_idx: the index of the dataloader

        Returns:
            training loss
        """
        X, y = batch[self.input_key], batch[self.target_key]

        elbo_loss, mean_output = self.compute_elbo_loss(X, y)

        self.log("train_loss", elbo_loss, batch_size=X.shape[0])  # logging to Logger
        if batch[self.input_key].shape[0] > 1:
            self.train_metrics(mean_output, y)

        return elbo_loss

    def validation_step(
        self, batch: dict[str, Tensor], batch_idx: int, dataloader_idx: int = 0
    ) -> Tensor:
        """Compute validation loss and log example predictions.

        Args:
            batch: the output of your DataLoader
            batch_idx: the index of this batch
            dataloader_idx: the index of the dataloader

        Returns:
            validation loss
        """
        X, y = batch[self.input_key], batch[self.target_key]

        elbo_loss, mean_output = self.compute_elbo_loss(X, y)

        self.log("val_loss", elbo_loss, batch_size=X.shape[0])  # logging to Logger
        if batch[self.input_key].shape[0] > 1:
            self.val_metrics(mean_output, y)

        return elbo_loss

    def compute_elbo_loss(self, X: Tensor, y: Tensor) -> tuple[Tensor, Tensor]:
        """Compute the ELBO loss with mse/nll.

        Args:
            X: input data
            y: target

        Returns:
            negative elbo loss and mean model output [batch_size]
            for logging
        """
        model_preds: list[Tensor] = []
        pred_losses = torch.zeros(self.hparams["num_mc_samples_train"])

        for i in range(self.hparams["num_mc_samples_train"]):
            # mean prediction
            pred = self.forward(X)
            pred_losses[i] = self.compute_task_loss(pred, y)
            model_preds.append(self.adapt_output_for_metrics(pred).detach())

        mean_pred = torch.stack(model_preds, dim=-1).mean(-1)
        # dimension [batch_size]

        mean_pred_nll_loss = torch.mean(pred_losses)
        # shape 0, mean over batch_size, this is "the S factor":)
        # need to potentially multiply by full training set size

        mean_kl = get_kl_loss(self.model)

        negative_beta_elbo = (
            self.num_training_points * mean_pred_nll_loss + self.beta * mean_kl
        )

        return negative_beta_elbo, mean_pred

    def compute_task_loss(self, X: Tensor, y: Tensor) -> Tensor:
        """Compute the loss for the respective task for a single sampling iteration.

        Args:
            X: input data
            y: target

        Returns:
            nll loss for the task
        """
        raise NotImplementedError

    def exclude_from_wt_decay(
        self, named_params, weight_decay: float, skip_list: list[str] = ("mu", "rho")
    ):
        """Exclude non VI parameters from weight_decay optimization.

        Args:
            named_params: named parameters of the model
            weight_decay: weight decay factor
            skip_list: list of strings that if found in parameter name
                excludes the parameter from weight decay

        Returns:
            split parameter groups for optimization with and without
            weight_decay
        """
        params = []
        excluded_params = []

        for name, param in named_params:
            if not param.requires_grad:
                continue
            elif any(layer_name in name for layer_name in skip_list):
                excluded_params.append(param)
            else:
                params.append(param)

        return [
            {"params": params, "weight_decay": weight_decay},
            {"params": excluded_params, "weight_decay": 0.0},
        ]

    def configure_optimizers(self) -> dict[str, Any]:
        """Initialize the optimizer and learning rate scheduler.

        Returns:
            a "lr dict" according to the pytorch lightning documentation
        """
        params = self.exclude_from_wt_decay(
            self.named_parameters(), weight_decay=self.hparams["weight_decay"]
        )

        optimizer = self.optimizer(params)
        if self.lr_scheduler is not None:
            lr_scheduler = self.lr_scheduler(optimizer)
            return {
                "optimizer": optimizer,
                "lr_scheduler": {"scheduler": lr_scheduler, "monitor": "val_loss"},
            }
        else:
            return {"optimizer": optimizer}


class BNN_VI_ELBO_Regression(BNN_VI_ELBO_Base):
    """Bayes By Backprop Model with Variational Inference (VI) for Regression.

    If you use this model in your work, please cite:

    * https://arxiv.org/abs/1505.05424
    """

    pred_file_name = "preds.csv"

    def __init__(
        self,
        model: nn.Module,
        criterion: nn.Module,
        burnin_epochs: int,
        beta: float = 100,
        num_mc_samples_train: int = 10,
        num_mc_samples_test: int = 50,
        output_noise_scale: float = 1.3,
        prior_mu: float = 0,
        prior_sigma: float = 1,
        posterior_mu_init: float = 0,
        posterior_rho_init: float = -5,
        bayesian_layer_type: str = "reparameterization",
        stochastic_module_names: list[int] | list[str] | None = None,
        freeze_backbone: bool = False,
        optimizer: OptimizerCallable = torch.optim.Adam,
        lr_scheduler: Optional[LRSchedulerCallable] = None,
    ) -> None:
        """Initialize a new Model instance.

        Args:
            model: pytorch model that will be converted into a BNN
            criterion: loss function used for optimization
            burnin_epochs: number of epochs to train before switching to nll loss
            beta: beta factor for negative elbo loss computation,
                should be number of weights and biases
            num_mc_samples_train: number of MC samples during training when computing
                the negative ELBO loss. When setting num_mc_samples_train=1, this
                is just Bayes by Backprop.
            num_mc_samples_test: number of MC samples during test and prediction
            output_noise_scale: scale of predicted sigmas
            prior_mu: prior mean value for bayesian layer
            prior_sigma: prior variance value for bayesian layer
            posterior_mu_init: mean initialization value for approximate posterior
            posterior_rho_init: variance initialization value for approximate posterior
                through softplus σ = log(1 + exp(ρ))
            bayesian_layer_type: `flipout` or `reparameterization`
            stochastic_module_names: list of module names or indices that should
                be converted to variational layers
            freeze_backbone: whether to freeze the backbone
            optimizer: optimizer used for training
            lr_scheduler: learning rate scheduler

        Raises:
            AssertionError: if ``num_mc_samples_train`` is not positive.
            AssertionError: if ``num_mc_samples_test`` is not positive.
        """
        super().__init__(
            model,
            criterion,
            beta,
            num_mc_samples_train,
            num_mc_samples_test,
            output_noise_scale,
            prior_mu,
            prior_sigma,
            posterior_mu_init,
            posterior_rho_init,
            bayesian_layer_type,
            stochastic_module_names,
            freeze_backbone,
            optimizer,
            lr_scheduler,
        )

        self.save_hyperparameters(
            ignore=["model", "criterion", "optimizer", "lr_scheduler"]
        )

    def setup_task(self) -> None:
        """Set up task specific attributes."""
        self.train_metrics = default_regression_metrics("train")
        self.val_metrics = default_regression_metrics("val")
        self.test_metrics = default_regression_metrics("test")

    def compute_task_loss(self, pred: Tensor, y: Tensor) -> Tensor:
        """Compute the loss for the respective task for a single sampling iteration.

        Args:
            pred: model_prediction
            y: target

        Returns:
            nll loss for the task
        """
        if self.current_epoch < self.hparams["burnin_epochs"] or isinstance(
            self.criterion, nn.MSELoss
        ):
            # compute mse loss with output noise scale, is like mse
            loss = torch.nn.functional.mse_loss(self.adapt_output_for_metrics(pred), y)
        else:
            # after burnin compute nll with log_sigma
            loss = self.criterion(pred, y)
        return loss

    def predict_step(
        self, X: Tensor, batch_idx: int = 0, dataloader_idx: int = 0
    ) -> dict[str, Tensor]:
        """Prediction step.

        Args:
            X: prediction batch of shape [batch_size x input_dims]
            batch_idx: batch index
            dataloader_idx: dataloader index
        """
        with torch.no_grad():
            preds = torch.stack(
                [self.model(X) for _ in range(self.hparams["num_mc_samples_test"])],
                dim=-1,
            )  # shape [batch_size, num_outputs, num_samples]

        return process_regression_prediction(preds)

    def on_test_batch_end(
        self,
        outputs: dict[str, Tensor],  # type: ignore[override]
        batch: Any,
        batch_idx: int,
        dataloader_idx: int = 0,
    ) -> None:
        """Test batch end save predictions.

        Args:
            outputs: dictionary of model outputs and aux variables
            batch: batch from dataloader
            batch_idx: batch index
            dataloader_idx: dataloader index
        """
        save_regression_predictions(
            outputs, os.path.join(self.trainer.default_root_dir, self.pred_file_name)
        )


class BNN_VI_ELBO_Classification(BNN_VI_ELBO_Base):
    """Bayes By Backprop Model with Variational Inference (VI) for Classification.

    If you use this model in your work, please cite:

    * https://arxiv.org/abs/1505.05424
    """

    pred_file_name = "preds.csv"
    valid_tasks = ["binary", "multiclass", "multilable"]

    def __init__(
        self,
        model: nn.Module,
        criterion: nn.Module,
        task: Literal["binary", "multiclass", "multilabel"] = "multiclass",
        beta: float = 100,
        num_mc_samples_train: int = 10,
        num_mc_samples_test: int = 50,
        output_noise_scale: float = 1.3,
        prior_mu: float = 0,
        prior_sigma: float = 1,
        posterior_mu_init: float = 0,
        posterior_rho_init: float = -5,
        bayesian_layer_type: str = "reparameterization",
        stochastic_module_names: list[int] | list[str] | None = None,
        freeze_backbone: bool = False,
        optimizer: OptimizerCallable = torch.optim.Adam,
        lr_scheduler: Optional[LRSchedulerCallable] = None,
    ) -> None:
        """Initialize a new Model instance.

        Args:
            model: pytorch model that will be converted into a BNN
            criterion: loss function used for optimization
            task: classification task, one of `binary`, `multiclass`, `multilabel`
            beta: beta factor for negative elbo loss computation,
                should be number of weights and biases
            num_mc_samples_train: number of MC samples during training when computing
                the negative ELBO loss. When setting num_mc_samples_train=1, this
                is just Bayes by Backprop.
            num_mc_samples_test: number of MC samples during test and prediction
            output_noise_scale: scale of predicted sigmas
            prior_mu: prior mean value for bayesian layer
            prior_sigma: prior variance value for bayesian layer
            posterior_mu_init: mean initialization value for approximate posterior
            posterior_rho_init: variance initialization value for approximate posterior
                through softplus σ = log(1 + exp(ρ))
            bayesian_layer_type: `flipout` or `reparameterization`
            stochastic_module_names: list of module names or indices that should
                be converted to variational layers
            freeze_backbone: whether to freeze the backbone
            lr_scheduler: learning rate scheduler
            optimizer: optimizer used for training

        Raises:
            AssertionError: if ``num_mc_samples_train`` is not positive.
            AssertionError: if ``num_mc_samples_test`` is not positive.
        """
        assert task in self.valid_tasks
        self.task = task

        self.num_classes = _get_num_outputs(model)

        super().__init__(
            model,
            criterion,
            beta,
            num_mc_samples_train,
            num_mc_samples_test,
            output_noise_scale,
            prior_mu,
            prior_sigma,
            posterior_mu_init,
            posterior_rho_init,
            bayesian_layer_type,
            stochastic_module_names,
            freeze_backbone,
            optimizer,
            lr_scheduler,
        )

        self.save_hyperparameters(
            ignore=["model", "criterion", "optimizer", "lr_scheduler"]
        )

    def setup_task(self) -> None:
        """Set up task specific attributes."""
        self.train_metrics = default_classification_metrics(
            "train", self.task, self.num_classes
        )
        self.val_metrics = default_classification_metrics(
            "val", self.task, self.num_classes
        )
        self.test_metrics = default_classification_metrics(
            "test", self.task, self.num_classes
        )

    def compute_task_loss(self, pred: Tensor, y: Tensor) -> Tensor:
        """Compute the loss for the respective task for a single sampling iteration.

        Args:
            pred: model_prediction
            y: target

        Returns:
            nll loss for the task
        """
        return self.criterion(pred, y)

    def adapt_output_for_metrics(self, out: Tensor) -> Tensor:
        """Adapt model output to be compatible for metric computation."""
        return out

    def predict_step(
        self, X: Tensor, batch_idx: int = 0, dataloader_idx: int = 0
    ) -> dict[str, Tensor]:
        """Prediction step.

        Args:
            X: prediction batch of shape [batch_size x input_dims]
            batch_idx: batch index
            dataloader_idx: dataloader index
        """
        with torch.no_grad():
            preds = torch.stack(
                [self.model(X) for _ in range(self.hparams["num_mc_samples_test"])],
                dim=-1,
            )  # shape [batch_size, num_classes, num_samples]

        return process_classification_prediction(preds)

    def on_test_batch_end(
        self,
        outputs: dict[str, Tensor],  # type: ignore[override]
        batch: Any,
        batch_idx: int,
        dataloader_idx: int = 0,
    ) -> None:
        """Test batch end save predictions.

        Args:
            outputs: dictionary of model outputs and aux variables
            batch: batch from dataloader
            batch_idx: batch index
            dataloader_idx: dataloader index
        """
        save_classification_predictions(
            outputs, os.path.join(self.trainer.default_root_dir, self.pred_file_name)
        )


class BNN_VI_ELBO_Segmentation(BNN_VI_ELBO_Classification):
    """Bayes By Backprop Model with Variational Inference (VI) for Segmentation.

    If you use this model in your work, please cite:

    * https://arxiv.org/abs/1505.05424
    """

    pred_dir_name = "preds"

    def __init__(
        self,
        model: nn.Module,
        criterion: nn.Module,
        task: str = "multiclass",
        beta: float = 100,
        num_mc_samples_train: int = 10,
        num_mc_samples_test: int = 50,
        output_noise_scale: float = 1.3,
        prior_mu: float = 0,
        prior_sigma: float = 1,
        posterior_mu_init: float = 0,
        posterior_rho_init: float = -5,
        bayesian_layer_type: str = "reparameterization",
        stochastic_module_names: list[int] | list[str] | None = None,
        freeze_backbone: bool = False,
        freeze_decoder: bool = False,
        optimizer: OptimizerCallable = torch.optim.Adam,
        lr_scheduler: LRSchedulerCallable = None,
        save_preds: bool = False,
    ) -> None:
        """Initialize a new BNN VI ELBO Segmentation instance.

        Args:
            model: pytorch model that will be converted into a BNN
            criterion: loss function used for optimization
            task: classification task, one of `binary`, `multiclass`, `multilabel`
            beta: beta factor for negative elbo loss computation,
                should be number of weights and biases
            num_mc_samples_train: number of MC samples during training when computing
                the negative ELBO loss. When setting num_mc_samples_train=1, this
                is just Bayes by Backprop.
            num_mc_samples_test: number of MC samples during test and prediction
            output_noise_scale: scale of predicted sigmas
            prior_mu: prior mean value for bayesian layer
            prior_sigma: prior variance value for bayesian layer
            posterior_mu_init: mean initialization value for approximate posterior
            posterior_rho_init: variance initialization value for approximate posterior
                through softplus σ = log(1 + exp(ρ))
            bayesian_layer_type: `flipout` or `reparameterization`
            stochastic_module_names: list of module names or indices that should
                be converted to variational layers
            freeze_backbone: whether to freeze the model backbone, by default this is
                supported for torchseg Unet models
            freeze_decoder: whether to freeze the model decoder, by default this is
                supported for torchseg Unet models
            lr_scheduler: learning rate scheduler
            optimizer: optimizer used for training
            save_preds: whether to save predictions
        """
        self.freeze_backbone = freeze_backbone
        self.freeze_decoder = freeze_decoder
        super().__init__(
            model,
            criterion,
            task,
            beta,
            num_mc_samples_train,
            num_mc_samples_test,
            output_noise_scale,
            prior_mu,
            prior_sigma,
            posterior_mu_init,
            posterior_rho_init,
            bayesian_layer_type,
            stochastic_module_names,
            freeze_backbone,
            optimizer,
            lr_scheduler,
        )
        self.save_preds = save_preds

    def freeze_model(self) -> None:
        """Freeze model backbone.

        By default, assumes a timm model with a backbone and head.
        Alternatively, selected the last layer with parameters to freeze.
        """
        freeze_segmentation_model(self.model, self.freeze_backbone, self.freeze_decoder)

    def setup_task(self) -> None:
        """Set up task specific attributes for segmentation."""
        self.train_metrics = default_segmentation_metrics(
            "train", self.task, self.num_classes
        )
        self.val_metrics = default_segmentation_metrics(
            "val", self.task, self.num_classes
        )
        self.test_metrics = default_segmentation_metrics(
            "test", self.task, self.num_classes
        )

    def predict_step(
        self, X: Tensor, batch_idx: int = 0, dataloader_idx: int = 0
    ) -> dict[str, Tensor]:
        """Prediction step for segmentation.

        Args:
            X: prediction batch of shape [batch_size x num_channels x height x width]
            batch_idx: batch index
            dataloader_idx: dataloader index
        """
        with torch.no_grad():
            preds = torch.stack(
                [self.model(X) for _ in range(self.hparams["num_mc_samples_test"])],
                dim=-1,
            )  # shape [batch_size, num_classes, height, width, num_samples]

        return process_segmentation_prediction(preds)

    def on_test_start(self) -> None:
        """Create logging directory and initialize metrics."""
        self.pred_dir = os.path.join(self.trainer.default_root_dir, self.pred_dir_name)
        if not os.path.exists(self.pred_dir) and self.save_preds:
            os.makedirs(self.pred_dir)

    def on_test_batch_end(
        self,
<<<<<<< HEAD
        outputs: dict[str, Tensor],  # type: ignore[override]
=======
        outputs: dict[str, Tensor],
>>>>>>> 28799e71
        batch: Any,
        batch_idx: int,
        dataloader_idx: int = 0,
    ) -> None:
        """Test batch end save predictions.

        Args:
            outputs: dictionary of model outputs and aux variables
            batch: batch from dataloader
            batch_idx: batch index
            dataloader_idx: dataloader index
        """
        if self.save_preds:
            save_image_predictions(outputs, batch_idx, self.pred_dir)<|MERGE_RESOLUTION|>--- conflicted
+++ resolved
@@ -4,11 +4,7 @@
 """Bayesian Neural Networks with Variational Inference."""
 
 import os
-<<<<<<< HEAD
-from typing import Any, Literal, Optional, Union
-=======
-from typing import Any
->>>>>>> 28799e71
+from typing import Any, Literal
 
 import torch
 import torch.nn as nn
@@ -61,7 +57,7 @@
         stochastic_module_names: list[int | str] | None = None,
         freeze_backbone: bool = False,
         optimizer: OptimizerCallable = torch.optim.Adam,
-        lr_scheduler: Optional[LRSchedulerCallable] = None,
+        lr_scheduler: LRSchedulerCallable | None = None,
     ) -> None:
         """Initialize a new Model instance.
 
@@ -128,16 +124,6 @@
 
     def _setup_bnn_with_vi(self, model: nn.Module) -> None:
         """Configure setup of the BNN Model."""
-<<<<<<< HEAD
-        self.bnn_args = {
-            "prior_mu": self.hparams["prior_mu"],
-            "prior_sigma": self.hparams["prior_sigma"],
-            "posterior_mu_init": self.hparams["posterior_mu_init"],
-            "posterior_rho_init": self.hparams["posterior_rho_init"],
-            "layer_type": self.hparams["bayesian_layer_type"],
-        }
-=======
->>>>>>> 28799e71
         # convert deterministic model to BNN
         convert_deterministic_to_bnn(
             model, self.bnn_args, stochastic_module_names=self.stochastic_module_names
@@ -332,7 +318,7 @@
         stochastic_module_names: list[int] | list[str] | None = None,
         freeze_backbone: bool = False,
         optimizer: OptimizerCallable = torch.optim.Adam,
-        lr_scheduler: Optional[LRSchedulerCallable] = None,
+        lr_scheduler: LRSchedulerCallable | None = None,
     ) -> None:
         """Initialize a new Model instance.
 
@@ -477,7 +463,7 @@
         stochastic_module_names: list[int] | list[str] | None = None,
         freeze_backbone: bool = False,
         optimizer: OptimizerCallable = torch.optim.Adam,
-        lr_scheduler: Optional[LRSchedulerCallable] = None,
+        lr_scheduler: LRSchedulerCallable | None = None,
     ) -> None:
         """Initialize a new Model instance.
 
@@ -729,11 +715,7 @@
 
     def on_test_batch_end(
         self,
-<<<<<<< HEAD
-        outputs: dict[str, Tensor],  # type: ignore[override]
-=======
         outputs: dict[str, Tensor],
->>>>>>> 28799e71
         batch: Any,
         batch_idx: int,
         dataloader_idx: int = 0,
