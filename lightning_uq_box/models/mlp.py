--- conflicted
+++ resolved
@@ -32,11 +32,6 @@
         super().__init__()
         if activation_fn is None:
             activation_fn = nn.ReLU()
-<<<<<<< HEAD
-        # layer sizes
-=======
-
->>>>>>> a987f1b4
         layer_sizes = [n_inputs] + n_hidden
         layers = []
         for idx in range(1, len(layer_sizes)):
