--- conflicted
+++ resolved
@@ -1,155 +1,13 @@
 """CARDS Model Utilities."""
 
-import math
 
 import torch
 import torch.nn as nn
-<<<<<<< HEAD
+from torch import Tensor
+
 from lightning_uq_box.uq_methods.utils import _get_output_layer_name_and_module
 
 
-=======
-from torch import Tensor
-
-from lightning_uq_box.uq_methods.utils import _get_output_layer_name_and_module
-
-
-class NoiseScheduler:
-    """Noise Scheduler for Diffusion Training."""
-
-    valid_schedules = [
-        "linear",
-        "const",
-        "quad",
-        "jsd",
-        "sigmoid",
-        "cosine",
-        "cosine_anneal",
-    ]
-
-    def __init__(
-        self,
-        schedule: str = "linear",
-        n_steps: int = 1000,
-        beta_start: float = 1e-5,
-        beta_end: float = 1e-2,
-    ) -> None:
-        """Initialize a new instance of the noise scheduler.
-
-        Args:
-            schedule:
-            n_steps: number of diffusion time steps
-            beta_start: beta noise start value
-            beta_end: beta noise end value
-        Raises:
-            AssertionError if schedule is invalid
-        """
-        assert (
-            schedule in self.valid_schedules
-        ), f"Invalid schedule, please choose one of {self.valid_schedules}."
-        self.schedule = schedule
-        self.n_steps = n_steps
-        self.beta_start = beta_start
-        self.beta_end = beta_end
-
-        self.betas = {
-            "linear": self.linear_schedule(),
-            "const": self.constant_schedule(),
-            "quad": self.quadratic_schedule(),
-            "sigmoid": self.sigmoid_schedule(),
-            "cosine": self.cosine_schedule(),
-            "cosine_anneal": self.cosine_anneal_schedule(),
-        }[schedule]
-
-        self.betas_sqrt = torch.sqrt(self.betas)
-        self.alphas = 1.0 - self.betas
-        self.alphas_cumprod = self.alphas.cumprod(dim=0)
-        self.alphas_bar_sqrt = torch.sqrt(self.alphas_cumprod)
-        self.one_minus_alphas_bar_sqrt = torch.sqrt(1 - self.alphas_cumprod)
-
-    def linear_schedule(self) -> Tensor:
-        """Linear Schedule."""
-        return torch.linspace(self.beta_start, self.beta_end, self.n_steps)
-
-    def constant_schedule(self) -> Tensor:
-        """Constant Schedule."""
-        return self.beta_end * torch.ones(self.n_steps)
-
-    def quadratic_schedule(self) -> Tensor:
-        """Quadratic Schedule."""
-        return (
-            torch.linspace(self.beta_start**0.5, self.beta_end**0.5, self.n_steps)
-            ** 2
-        )
-
-    def sigmoid_schedule(self) -> Tensor:
-        """Sigmoid Schedule."""
-        betas = (
-            torch.sigmoid(torch.linspace(-6, 6, self.n_steps))
-            * (self.beta_end - self.beta_start)
-            + self.beta_start
-        )
-        return torch.sigmoid(betas)
-
-    def cosine_schedule(self) -> Tensor:
-        """Cosine Schedule."""
-        max_beta = 0.999
-        cosine_s = 0.008
-        return torch.tensor(
-            [
-                min(
-                    1
-                    - (
-                        math.cos(
-                            ((i + 1) / self.n_steps + cosine_s)
-                            / (1 + cosine_s)
-                            * math.pi
-                            / 2
-                        )
-                        ** 2
-                    )
-                    / (
-                        math.cos(
-                            (i / self.n_steps + cosine_s) / (1 + cosine_s) * math.pi / 2
-                        )
-                        ** 2
-                    ),
-                    max_beta,
-                )
-                for i in range(self.n_steps)
-            ]
-        )
-
-    def cosine_anneal_schedule(self) -> Tensor:
-        """Cosine Annealing Schedule."""
-        return torch.tensor(
-            [
-                self.beta_start
-                + 0.5
-                * (self.beta_end - self.beta_start)
-                * (1 - math.cos(t / (self.n_steps - 1) * math.pi))
-                for t in range(self.n_steps)
-            ]
-        )
-
-    def get_noisy_x_at_t(input, t, x) -> Tensor:
-        """Retrieve a noisy representation at time step t.
-
-        Args:
-            input: schedule version
-            t: time step
-            x: tensor ot make noisy version of
-
-        Returns:
-            A noisy
-        """
-        shape = x.shape
-        out = torch.gather(input, 0, t.to(input.device))
-        reshape = [t.shape[0]] + [1] * (len(shape) - 1)
-        return out.reshape(*reshape)
-
-
->>>>>>> f97010a1
 class ConditionalLinear(nn.Module):
     """Conditional Linear Layer."""
 
