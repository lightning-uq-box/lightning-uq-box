--- conflicted
+++ resolved
@@ -17,11 +17,7 @@
         radius: float = 1.0,
         n_samples: int = 1000,
         noise: float = 0.1,
-<<<<<<< HEAD
-        random_state: int = 42,
-=======
         random_state: int | None = None,
->>>>>>> 28799e71
     ):
         """Initialize a new instance of the dataset.
 
