# Copyright (c) 2023 lightning-uq-box. All rights reserved.
# Licensed under the Apache License 2.0.

"""Visualization utils for Lightning-UQ-Box."""

import os
from typing import Optional

import matplotlib.pyplot as plt
import numpy as np
import pandas as pd
import uncertainty_toolbox as uct


def plot_training_metrics(save_dir: str, metrics: list[str]) -> plt.figure:
    """Plot training metrics from latest lightning CSVLogger version.

    Args:
        save_dir: path to save directory of CSVLogger
        metrics: list of metrics to plot
    """
    latest_version = sorted(os.listdir(save_dir))[-1]
    metrics_path = os.path.join(save_dir, latest_version, "metrics.csv")

    df = pd.read_csv(metrics_path)

    plot_metric = {}
    for m in metrics:
        try:
            plot_metric[m] = df[df[m].notna()][m]
        except KeyError:
            print(f"{m} not in metrics, available are {df.columns}")

<<<<<<< HEAD
    fig, ax = plt.subplots(ncols=len(metrics))
    for idx, (m, p) in enumerate(plot_metric.items()):
        ax[idx].plot(p)
        ax[idx].set_title(m)     
=======
    fig, ax = plt.subplots(ncols=len(metrics), figsize=(5 * len(metrics), 5))
    ax = np.atleast_1d(ax)
    for idx, (m, p) in enumerate(plot_metric.items()):
        ax[idx].plot(p)
        ax[idx].set_title(m)
>>>>>>> b39f9a3e
    return fig


def plot_toy_regression_data(
    X_train: np.ndarray, y_train: np.ndarray, X_test: np.ndarray, y_test: np.ndarray
) -> plt.Figure:
    """Plot the toy data.

    Args:
      X_train: training inputs
      y_train: training targets
      X_test: testing inputs
      y_test: testing targets
    """
    fig, ax = plt.subplots(1)
    ax.scatter(X_test, y_test, color="gray", edgecolor="black", s=5, label="test_data")
    ax.scatter(X_train, y_train, color="blue", label="train_data")
    plt.title("Toy Regression Dataset.")
    plt.legend()
    return fig


def plot_two_moons_data(
    X_train: np.ndarray, y_train: np.ndarray, X_val: np.ndarray, y_val: np.ndarray
) -> plt.Figure:
    """Plot the two moons dataset.

    Args:
        X_train: Training data features
        y_train: Training data labels
        X_val: Validation data features
        y_val: Validation data labels

    Returns:
        figure of twoo moons dataset
    """
    fig, axs = plt.subplots(1, 2, figsize=(10, 5))

    # Plot training data
    axs[0].scatter(X_train[:, 0], X_train[:, 1], c=y_train, cmap="viridis")
    axs[0].set_title("Training Set")

    # Plot validation data
    axs[1].scatter(X_val[:, 0], X_val[:, 1], c=y_val, cmap="viridis")
    axs[1].set_title("Validation Set")

    return fig


def plot_predictions_classification(
    X_test: np.ndarray,
    y_test: np.ndarray,
    y_pred: np.ndarray,
    test_grid_points,
    pred_uct: np.ndarray = None,
) -> plt.Figure:
    """Plot the classification results and the associated uncertainty.

    Args:
        X_test: The input features.
        y_test: The true labels.
        y_pred: The predicted labels.
        test_grid_points: The grid of test points.
        pred_uct: The uncertainty of the predictions.
    """
    num_cols = 3 if pred_uct is not None else 2

    fig, axs = plt.subplots(1, num_cols, figsize=(num_cols * 6, 6))
    cm = plt.cm.plasma

    grid_size = int(np.sqrt(test_grid_points.shape[0]))
    xx = test_grid_points[:, 0].reshape(grid_size, grid_size)
    yy = test_grid_points[:, 1].reshape(grid_size, grid_size)

    # Create a scatter plot of the input features, colored by the true labels
    axs[0].scatter(X_test[:, 0], X_test[:, 1], c=y_test, cmap=cm, edgecolors="black")
    axs[0].set_title("True Labels")

    # Create a scatter plot of the input features, colored by the predicted labels
    axs[1].imshow(
        y_pred.reshape(grid_size, grid_size),
        alpha=0.8,
        cmap=cm,
        origin="lower",
        extent=[xx.min(), xx.max(), yy.min(), yy.max()],
        interpolation="bicubic",
        aspect="auto",
    )
    axs[1].scatter(X_test[:, 0], X_test[:, 1], c=y_test, cmap=cm, edgecolors="black")
    axs[1].set_title("Predicted Labels")

    if pred_uct is not None:
        # Create a scatter plot of the input features, colored by the uncertainty
        im2 = axs[2].imshow(
            pred_uct.reshape(grid_size, grid_size),
            alpha=0.8,
            cmap=cm,
            origin="lower",
            extent=[xx.min(), xx.max(), yy.min(), yy.max()],
            interpolation="bicubic",
            aspect="auto",
        )
        axs[2].scatter(
            X_test[:, 0], X_test[:, 1], c=y_test, cmap=cm, edgecolors="black"
        )
        axs[2].set_title("Uncertainty")
        fig.colorbar(im2, ax=axs[2], fraction=0.05, pad=0.008)

    return fig


def plot_predictions_regression(
    X_train: np.ndarray,
    y_train: np.ndarray,
    X_test: np.ndarray,
    y_test: np.ndarray,
    y_pred: np.ndarray,
    pred_std: Optional[np.ndarray] = None,
    pred_quantiles: Optional[np.ndarray] = None,
    epistemic: Optional[np.ndarray] = None,
    aleatoric: Optional[np.ndarray] = None,
    samples: Optional[np.ndarray] = None,
    title: str = None,
    show_bands: bool = True,
) -> plt.Figure:
    """Plot predictive uncertainty as well as epistemic and aleatoric separately.

    Args:
        X_train: training inputs
        y_train: training targets
        X_test: testing inputs
        y_test: testing targets
        y_pred: predicted targets
        pred_std: predicted standard deviation
        pred_quantiles: predicted quantiles
        epistemic: epistemic uncertainy
        aleatoric: aleatoric uncertainty
        samples: samples from posterior
        title: title of plot
        show_bands: show uncertainty bands
    """
    import textwrap

    if y_pred.ndim == 2:
        y_pred = y_pred.squeeze(-1)

    fig = plt.figure(figsize=(13, 7))
    ax0 = fig.add_subplot(1, 2, 1)
    if samples is not None:
        ax0.scatter(
            X_test, samples[0], color="black", label="samples", s=0.1, alpha=0.7
        )
        for i in range(1, len(samples)):
            ax0.scatter(X_test, samples[i], color="black", s=0.1, alpha=0.7)

    # model predictive uncertainty bands on the left
    ax0.scatter(X_test, y_test, color="gray", label="ground truth", s=0.5, alpha=0.5)
    ax0.scatter(X_train, y_train, color="blue", label="train_data", alpha=0.5)
    ax0.scatter(X_test, y_pred, color="orange", label="predictions", alpha=0.5)

    if pred_std is not None:
        ax0.fill_between(
            X_test.squeeze(),
            y_pred - pred_std,
            y_pred + pred_std,
            alpha=0.2,
            color="tab:red",
            label=r"$\sqrt{\mathbb{V}\,[y]}$",
        )

    if pred_quantiles is not None:
        ax0.plot(
            X_test, pred_quantiles, color="tab:red", linestyle="--", label="quantiles"
        )

    if title is not None:
        ax0.set_title(title)

    # epistemic and aleatoric uncertainty plots on right
    # epistemic uncertainty figure
    ax1 = fig.add_subplot(2, 2, 2)
    if epistemic is not None:
        if show_bands:
            ax1.scatter(
                X_test,
                y_test,
                color="gray",
                edgecolor="black",
                label="ground truth",
                s=0.6,
            )
            ax1.fill_between(
                X_test.squeeze(),
                y_pred - epistemic,
                y_pred + epistemic,
                alpha=0.7,
                color="tab:red",
                label="Epistemic",
            )
        else:
            ax1.plot(X_test.squeeze(), epistemic, color="tab:red", label="Epistemic")

        ax1.set_title("Epistemic Uncertainty")
        ax1.legend()
    else:
        wrapped_text = textwrap.fill(
            "This Method does not quantify epistemic uncertainty.", width=30
        )
        ax1.text(
            0.5,
            0.5,
            wrapped_text,
            horizontalalignment="center",
            verticalalignment="center",
            fontsize=12,
        )

    # aleatoric uncertainty figure
    ax2 = fig.add_subplot(2, 2, 4)
    if aleatoric is not None:
        if show_bands:
            ax2.scatter(
                X_test,
                y_test,
                color="gray",
                edgecolor="black",
                label="ground truth",
                s=0.6,
            )
            ax2.fill_between(
                X_test.squeeze(),
                y_pred - aleatoric,
                y_pred + aleatoric,
                alpha=0.7,
                color="tab:red",
                label="Aleatoric",
            )
        else:
            ax2.plot(X_test.squeeze(), aleatoric, color="tab:red", label="Aleatoric")

        ax2.set_title("Aleatoric Uncertainty")
    else:
        wrapped_text = textwrap.fill(
            "This Method does not quantify aleatoric uncertainty.", width=30
        )
        ax2.text(
            0.5,
            0.5,
            wrapped_text,
            horizontalalignment="center",
            verticalalignment="center",
            fontsize=12,
        )

    ax0.legend()
    return fig


def plot_calibration_uq_toolbox(
    y_pred: np.ndarray, pred_std: np.ndarray, y_test: np.ndarray, x_test: np.ndarray
) -> plt.Figure:
    """Plot calibration from uq_toolbox.

    Taken from https://github.com/uncertainty-toolbox/uncertainty-toolbox/
    blob/main/examples/viz_readme_figures.py.

    Args:
      y_pred: model mean predictions
      pred_std: predicted standard deviations
      y_test: test data targets
      x_test: test data inputs
    """
    fig = plt.figure()
    y_pred = y_pred.squeeze()
    pred_std = pred_std.squeeze()
    y_test = y_test.squeeze()
    x_test = x_test.squeeze()
    n_subset = 50
    mace = uct.mean_absolute_calibration_error(y_pred, pred_std, y_test)
    ma = uct.miscalibration_area(y_pred, pred_std, y_test)
    rmsce = uct.root_mean_squared_calibration_error(y_pred, pred_std, y_test)

    fig, axs = plt.subplots(1, 3)

    # Make xy plot
    axs[0] = uct.plot_xy(y_pred, pred_std, y_test, x_test, ax=axs[0])

    # Make ordered intervals plot
    axs[1] = uct.plot_intervals_ordered(
        y_pred, pred_std, y_test, n_subset=n_subset, ax=axs[1]
    )

    # Make calibration plot
    axs[2] = uct.plot_calibration(y_pred, pred_std, y_test, ax=axs[2])

    # Adjust subplots spacing
    fig.subplots_adjust(wspace=0.25)

    axs[2].set_title(f"MACE: {mace:.4f}, RMSCE: {rmsce:.4f}, MA: {ma:.4f}")

    return fig<|MERGE_RESOLUTION|>--- conflicted
+++ resolved
@@ -31,18 +31,11 @@
         except KeyError:
             print(f"{m} not in metrics, available are {df.columns}")
 
-<<<<<<< HEAD
-    fig, ax = plt.subplots(ncols=len(metrics))
-    for idx, (m, p) in enumerate(plot_metric.items()):
-        ax[idx].plot(p)
-        ax[idx].set_title(m)     
-=======
     fig, ax = plt.subplots(ncols=len(metrics), figsize=(5 * len(metrics), 5))
     ax = np.atleast_1d(ax)
     for idx, (m, p) in enumerate(plot_metric.items()):
         ax[idx].plot(p)
         ax[idx].set_title(m)
->>>>>>> b39f9a3e
     return fig
 
 
