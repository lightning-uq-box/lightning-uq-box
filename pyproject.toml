--- conflicted
+++ resolved
@@ -141,11 +141,6 @@
     # Lightning warns us if TensorBoard is not installed
     "ignore:Starting from v1.9.0, `tensorboardX` has been removed as a dependency of the `lightning.pytorch` package:UserWarning",
 
-<<<<<<< HEAD
-    # using post-hoc methods with .fit() and no optimizers
-    "ignore:`LightningModule.configure_optimizers` returned `None`, this fit will run with no optimizer",
-    "ignore:`training_step` returned `None`. If this was on purpose, ignore this warning..."
-=======
     # https://github.com/Lightning-AI/lightning/issues/18545
     "ignore:LightningCLI's args parameter is intended to run from within Python like if it were from the command line.:UserWarning",
 
@@ -162,7 +157,6 @@
     # MacOS runner issues
     "ignore:Skipping device Apple Paravirtual device that does not support Metal 2.0:UserWarning",
     "ignore:Found Intel OpenMP ('libiomp') and LLVM OpenMP ('libomp') loaded:RuntimeWarning",
->>>>>>> 0dd96866
 ]
 
 [tool.env]
