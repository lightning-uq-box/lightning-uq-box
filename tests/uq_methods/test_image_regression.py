# Copyright (c) 2023 lightning-uq-box. All rights reserved.
# Licensed under the Apache License 2.0.

"""Test Image Regression Tasks."""

import glob
import os
from pathlib import Path
from typing import Any

import pytest
from hydra.utils import instantiate
from lightning import Trainer
from lightning.pytorch.loggers import CSVLogger
from omegaconf import OmegaConf
from pytest import TempPathFactory

from lightning_uq_box.datamodules import ToyImageRegressionDatamodule
from lightning_uq_box.uq_methods import DeepEnsembleRegression, TTARegression

model_config_paths = [
    "tests/configs/image_regression/mc_dropout_nll.yaml",
    "tests/configs/image_regression/mean_variance_estimation.yaml",
    "tests/configs/image_regression/qr_model.yaml",
    "tests/configs/image_regression/conformal_qr.yaml",
    "tests/configs/image_regression/der.yaml",
    "tests/configs/image_regression/bnn_vi_elbo.yaml",
    "tests/configs/image_regression/bnn_vi.yaml",
    "tests/configs/image_regression/bnn_vi_lv_last.yaml",
    "tests/configs/image_regression/swag.yaml",
    "tests/configs/image_regression/sgld_mse.yaml",
    "tests/configs/image_regression/dkl.yaml",
    "tests/configs/image_regression/due.yaml",
    "tests/configs/image_regression/laplace.yaml",
    "tests/configs/image_regression/cards.yaml",
]

data_config_paths = ["tests/configs/image_regression/toy_image_regression.yaml"]
trainer_config_path = ["tests/configs/image_regression/trainer.yaml"]


class TestImageRegressionTask:
    @pytest.mark.parametrize("model_config_path", model_config_paths)
    @pytest.mark.parametrize("data_config_path", data_config_paths)
    @pytest.mark.parametrize("trainer_config_path", trainer_config_path)
    def test_trainer(
        self,
        model_config_path: str,
        data_config_path: str,
        trainer_config_path: str,
        tmp_path: Path,
    ) -> None:
        model_conf = OmegaConf.load(model_config_path)
        data_conf = OmegaConf.load(data_config_path)
        trainer_conf = OmegaConf.load(trainer_config_path)
        full_conf = OmegaConf.merge(trainer_conf, data_conf, model_conf)

        # timm resnets implement dropout as nn.functional and not modules
        # so the find_dropout_layers function yields a warning
        # TODO
        # match = "No dropout layers found in model*"
        # with pytest.warns(UserWarning):
<<<<<<< HEAD
        model = instantiate(full_conf.model)
        datamodule = instantiate(full_conf.data)
        trainer = instantiate(
            full_conf.trainer,
=======
        model = instantiate(model_conf.uq_method)
        datamodule = instantiate(data_conf.data)
        trainer = Trainer(
            max_epochs=2,
            log_every_n_steps=1,
>>>>>>> 4216a2d4
            default_root_dir=str(tmp_path),
            logger=CSVLogger(str(tmp_path)),
        )
        # laplace only uses test
        if "laplace" not in model_config_path:
            trainer.fit(model, datamodule)
            trainer.test(ckpt_path="best", datamodule=datamodule)
        else:
            trainer.test(model, datamodule=datamodule)

        # check that predictions are saved
        assert os.path.exists(
            os.path.join(trainer.default_root_dir, model.pred_file_name)
        )


frozen_config_paths = [
    "tests/configs/image_regression/mean_variance_estimation.yaml",
    "tests/configs/image_regression/mc_dropout_nll.yaml",
    "tests/configs/image_regression/bnn_vi_elbo.yaml",
    "tests/configs/image_regression/bnn_vi.yaml",
    "tests/configs/image_regression/due.yaml",
    "tests/configs/image_regression/sngp.yaml",
    "tests/configs/image_regression/der.yaml",
]


class TestFrozenBackbone:
    @pytest.mark.parametrize("model_name", ["resnet18", "vit_small_patch8_224"])
    @pytest.mark.parametrize("model_config_path", frozen_config_paths)
    def test_freeze_backbone(self, model_config_path: str, model_name: str) -> None:
        model_conf = OmegaConf.load(model_config_path)

        try:
            model_conf.uq_method.model.model_name = model_name
            model = instantiate(model_conf.uq_method, freeze_backbone=True)
            assert not all([param.requires_grad for param in model.model.parameters()])
            assert all(
                [
                    param.requires_grad
                    for param in model.model.get_classifier().parameters()
                ]
            )
        except AttributeError:
            model_conf.uq_method.feature_extractor.model_name = model_name
            model_conf.uq_method.input_size = 224
            model = instantiate(model_conf.uq_method, freeze_backbone=True)
            # check that entire feature extractor is frozen
            assert not all(
                [param.requires_grad for param in model.feature_extractor.parameters()]
            )


ensemble_model_config_paths = [
    "tests/configs/image_regression/mc_dropout_nll.yaml",
    "tests/configs/image_regression/mean_variance_estimation.yaml",
]


class TestDeepEnsemble:
    @pytest.fixture(
        params=[
            (model_config_path, data_config_path)
            for model_config_path in ensemble_model_config_paths
            for data_config_path in data_config_paths
        ]
    )
    def ensemble_members_dict(self, request, tmp_path_factory: TempPathFactory) -> None:
        model_config_path, data_config_path = request.param
        model_conf = OmegaConf.load(model_config_path)
        data_conf = OmegaConf.load(data_config_path)
        # train networks for deep ensembles
        ckpt_paths = []
        for i in range(5):
            tmp_path = tmp_path_factory.mktemp(f"run_{i}")

            model = instantiate(model_conf.uq_method)
            datamodule = instantiate(data_conf.data)
            trainer = Trainer(
                max_epochs=2, log_every_n_steps=1, default_root_dir=str(tmp_path)
            )
            trainer.fit(model, datamodule)
            trainer.test(ckpt_path="best", datamodule=datamodule)

            # Find the .ckpt file in the lightning_logs directory
            ckpt_file = glob.glob(
                f"{str(tmp_path)}/lightning_logs/version_*/checkpoints/*.ckpt"
            )[0]
            ckpt_paths.append({"base_model": model, "ckpt_path": ckpt_file})

        return ckpt_paths

    def test_deep_ensemble(
        self, ensemble_members_dict: dict[str, Any], tmp_path: Path
    ) -> None:
        """Test Deep Ensemble."""
        ensemble_model = DeepEnsembleRegression(
            len(ensemble_members_dict), ensemble_members_dict
        )
        datamodule = ToyImageRegressionDatamodule()
        trainer = Trainer(default_root_dir=str(tmp_path))
        trainer.test(ensemble_model, datamodule=datamodule)

        # check that predictions are saved
        assert os.path.exists(
            os.path.join(trainer.default_root_dir, ensemble_model.pred_file_name)
        )


tta_model_paths = [
    "tests/configs/image_regression/mc_dropout_nll.yaml",
    "tests/configs/image_regression/qr_model.yaml",
    "tests/configs/image_regression/tta_augmentation.yaml",
]


class TestTTAModel:
    @pytest.mark.parametrize("model_config_path", tta_model_paths)
    @pytest.mark.parametrize("merge_strategy", ["mean", "median", "sum", "max", "min"])
    def test_trainer(
        self, model_config_path: str, merge_strategy: str, tmp_path: Path
    ) -> None:
        model_conf = OmegaConf.load(model_config_path)
        base_model = instantiate(model_conf.uq_method)
        tta_model = TTARegression(base_model, merge_strategy=merge_strategy)
        datamodule = ToyImageRegressionDatamodule()

        trainer = Trainer(default_root_dir=str(tmp_path))

        trainer.test(tta_model, datamodule)<|MERGE_RESOLUTION|>--- conflicted
+++ resolved
@@ -60,18 +60,11 @@
         # TODO
         # match = "No dropout layers found in model*"
         # with pytest.warns(UserWarning):
-<<<<<<< HEAD
-        model = instantiate(full_conf.model)
+        model = instantiate(full_conf.uq_method)
         datamodule = instantiate(full_conf.data)
-        trainer = instantiate(
-            full_conf.trainer,
-=======
-        model = instantiate(model_conf.uq_method)
-        datamodule = instantiate(data_conf.data)
         trainer = Trainer(
             max_epochs=2,
             log_every_n_steps=1,
->>>>>>> 4216a2d4
             default_root_dir=str(tmp_path),
             logger=CSVLogger(str(tmp_path)),
         )
