--- conflicted
+++ resolved
@@ -78,20 +78,7 @@
         )
 
 
-<<<<<<< HEAD
-frozen_config_paths = [
-    "tests/configs/image_regression/mean_variance_estimation.yaml",
-    "tests/configs/image_regression/mc_dropout_nll.yaml",
-    "tests/configs/image_regression/bnn_vi_elbo.yaml",
-    "tests/configs/image_regression/bnn_vi.yaml",
-    "tests/configs/image_regression/due.yaml",
-    "tests/configs/image_regression/sngp.yaml",
-    "tests/configs/image_regression/der.yaml",
-    "tests/configs/image_regression/vbll.yaml",
-]
-=======
 posthoc_config_paths = ["tests/configs/image_regression/conformal_qr.yaml"]
->>>>>>> a04315a3
 
 
 class TestPosthoc:
