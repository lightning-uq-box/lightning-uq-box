--- conflicted
+++ resolved
@@ -3,39 +3,22 @@
 
 """Test Regression Tasks."""
 
+import glob
 import os
 from pathlib import Path
+from typing import Any
 
 import pytest
-
+import torch
+from lightning import Trainer
+from lightning.pytorch import seed_everything
+from pytest import TempPathFactory
+
+from lightning_uq_box.datamodules import ToyHeteroscedasticDatamodule
 from lightning_uq_box.main import get_uq_box_cli
+from lightning_uq_box.uq_methods import DeepEnsembleRegression
 
 model_config_paths = [
-<<<<<<< HEAD
-    # "tests/configs/regression/zigzag.yaml",
-    # "tests/configs/regression/masked_ensemble_mse.yaml",
-    # "tests/configs/regression/masked_ensemble_nll.yaml",
-    # "tests/configs/regression/mc_dropout_mse.yaml",
-    # "tests/configs/regression/mc_dropout_nll.yaml",
-    # "tests/configs/regression/mean_variance_estimation.yaml",
-    # "tests/configs/regression/qr_model.yaml",
-    # "tests/configs/regression/der.yaml",
-    # "tests/configs/regression/bnn_vi_elbo.yaml",
-    # "tests/configs/regression/bnn_vi.yaml",
-    # "tests/configs/regression/bnn_vi_batched.yaml",
-    # "tests/configs/regression/bnn_vi_lv_first_batched.yaml",
-    # "tests/configs/regression/bnn_vi_lv_first.yaml",
-    # "tests/configs/regression/bnn_vi_lv_last.yaml",
-    # "tests/configs/regression/swag.yaml",
-    # "tests/configs/regression/sgld_mse.yaml",
-    # "tests/configs/regression/sgld_nll.yaml",
-    # "tests/configs/regression/dkl.yaml",
-    # "tests/configs/regression/due.yaml",
-    # "tests/configs/regression/cards.yaml",
-    # "tests/configs/regression/sngp.yaml",
-    # "tests/configs/regression/vbll.yaml",
-    "tests/configs/regression/density_layer.yaml"
-=======
     "tests/configs/regression/zigzag.yaml",
     "tests/configs/regression/masked_ensemble_mse.yaml",
     "tests/configs/regression/masked_ensemble_nll.yaml",
@@ -59,7 +42,7 @@
     "tests/configs/regression/sngp.yaml",
     "tests/configs/regression/vbll.yaml",
     "tests/configs/regression/mixture_density.yaml",
->>>>>>> 56519d7f
+    "tests/configs/regression/density_layer.yaml",
 ]
 
 data_config_paths = ["tests/configs/regression/toy_regression.yaml"]
@@ -101,190 +84,190 @@
         )
 
 
-# posthoc_config_paths = [
-#     "tests/configs/regression/conformal_qr.yaml",
-#     "tests/configs/regression/conformal_qr_with_module.yaml",
-# ]
-
-
-# class TestPosthoc:
-#     @pytest.mark.parametrize("model_config_path", posthoc_config_paths)
-#     @pytest.mark.parametrize("data_config_path", data_config_paths)
-#     def test_trainer(
-#         self, model_config_path: str, data_config_path: str, tmp_path: Path
-#     ) -> None:
-#         args = [
-#             "--config",
-#             model_config_path,
-#             "--config",
-#             data_config_path,
-#             "--trainer.accelerator",
-#             "cpu",
-#             "--trainer.max_epochs",
-#             "1",
-#             "--trainer.log_every_n_steps",
-#             "1",
-#             "--trainer.default_root_dir",
-#             str(tmp_path),
-#             "--trainer.logger",
-#             "CSVLogger",
-#             "--trainer.logger.save_dir",
-#             str(tmp_path),
-#         ]
-
-#         cli = get_uq_box_cli(args)
-#         cli.trainer.fit(cli.model, train_dataloaders=cli.datamodule.calib_dataloader())
-#         cli.trainer.test(ckpt_path="best", datamodule=cli.datamodule)
-
-
-# ensemble_model_config_paths = [
-#     "tests/configs/regression/mc_dropout_mse.yaml",
-#     "tests/configs/regression/mc_dropout_nll.yaml",
-#     "tests/configs/regression/mean_variance_estimation.yaml",
-# ]
-
-
-# class TestDeepEnsemble:
-#     @pytest.fixture(
-#         params=[
-#             (model_config_path, data_config_path)
-#             for model_config_path in ensemble_model_config_paths
-#             for data_config_path in data_config_paths
-#         ]
-#     )
-#     def ensemble_members_dict(self, request, tmp_path_factory: TempPathFactory) -> None:
-#         model_config_path, data_config_path = request.param
-#         # train networks for deep ensembles
-#         ckpt_paths = []
-#         for i in range(5):
-#             tmp_path = tmp_path_factory.mktemp(f"run_{i}")
-
-#             args = [
-#                 "--config",
-#                 model_config_path,
-#                 "--config",
-#                 data_config_path,
-#                 "--trainer.accelerator",
-#                 "cpu",
-#                 "--trainer.max_epochs",
-#                 "1",
-#                 "--trainer.log_every_n_steps",
-#                 "1",
-#                 "--trainer.default_root_dir",
-#                 str(tmp_path),
-#             ]
-
-#             cli = get_uq_box_cli(args)
-#             cli.trainer.fit(cli.model, cli.datamodule)
-
-#             # Find the .ckpt file in the lightning_logs directory
-#             ckpt_file = glob.glob(
-#                 os.path.join(
-#                     str(tmp_path),
-#                     "lightning_logs",
-#                     "version_*",
-#                     "checkpoints",
-#                     "*.ckpt",
-#                 )
-#             )[0]
-#             ckpt_paths.append({"base_model": cli.model, "ckpt_path": ckpt_file})
-
-#         return ckpt_paths
-
-#     def test_deep_ensemble(
-#         self, ensemble_members_dict: dict[str, Any], tmp_path: Path
-#     ) -> None:
-#         """Test Deep Ensemble."""
-#         ensemble_model = DeepEnsembleRegression(ensemble_members_dict)
-
-#         datamodule = ToyHeteroscedasticDatamodule()
-
-#         trainer = Trainer(accelerator="cpu", default_root_dir=str(tmp_path))
-
-#         trainer.test(ensemble_model, datamodule=datamodule)
-
-#         assert os.path.exists(
-#             os.path.join(trainer.default_root_dir, ensemble_model.pred_file_name)
-#         )
-
-#     def test_mve_gmm_single_model(self, tmp_path: Path) -> None:
-#         """Test whether DeepEnsembleRegression reduces to a single MVE model for
-#         one ensemble member.
-#         """
-#         seed_everything(123)
-#         mve_path = "tests/configs/regression/mean_variance_estimation.yaml"
-#         data_config_path = data_config_paths[0]
-
-#         args = [
-#             "--config",
-#             mve_path,
-#             "--config",
-#             data_config_path,
-#             "--trainer.accelerator",
-#             "cpu",
-#             "--trainer.max_epochs",
-#             "1",
-#             "--trainer.log_every_n_steps",
-#             "1",
-#             "--trainer.default_root_dir",
-#             str(tmp_path),
-#         ]
-
-#         cli = get_uq_box_cli(args)
-#         cli.trainer.fit(cli.model, cli.datamodule)
-
-#         # Find the .ckpt file in the lightning_logs directory
-#         ckpt_file = glob.glob(
-#             os.path.join(
-#                 str(tmp_path), "lightning_logs", "version_*", "checkpoints", "*.ckpt"
-#             )
-#         )[0]
-#         mve_model = cli.model
-#         trained_model = [{"base_model": mve_model, "ckpt_path": ckpt_file}]
-
-#         pred_model_mve_gmm = DeepEnsembleRegression(ensemble_members=trained_model)
-
-#         pred_mve = mve_model.predict_step(cli.datamodule.X_test)
-#         pred_mve_gmm = pred_model_mve_gmm.predict_step(cli.datamodule.X_test)
-
-#         # pred_uct, aleatoric_uct, pred
-#         for key in set(pred_mve.keys()) & set(pred_mve_gmm.keys()):
-#             aa = pred_mve[key].squeeze()
-#             bb = pred_mve_gmm[key].squeeze()
-#             # NOTE: max(abs(aa-bb)) ~ 1.2e-07, that's quite high, even for float32.
-#             # Either one of the hard-cocded eps values, or too much of
-#             # sqrt(exp(log(...))**2).
-#             assert torch.allclose(
-#                 aa, bb, rtol=0, atol=1e-6
-#             ), f"{torch.max(torch.abs(aa-bb))=}"
-
-
-# frozen_config_paths = [
-#     "tests/configs/regression/mc_dropout_nll.yaml",
-#     "tests/configs/regression/bnn_vi_elbo.yaml",
-#     "tests/configs/regression/dkl.yaml",
-#     "tests/configs/regression/due.yaml",
-#     "tests/configs/regression/sngp.yaml",
-#     "tests/configs/regression/qr_model.yaml",
-# ]
-
-
-# class TestFrozenBackbone:
-#     @pytest.mark.parametrize("model_config_path", frozen_config_paths)
-#     def test_freeze_backbone(self, model_config_path: str) -> None:
-#         cli = get_uq_box_cli(
-#             ["--config", model_config_path, "--model.freeze_backbone", "True"]
-#         )
-#         model = cli.model
-#         try:
-#             assert not all(
-#                 [param.requires_grad for param in model.model.model[0].parameters()]
-#             )
-#             assert all(
-#                 [param.requires_grad for param in model.model.model[-1].parameters()]
-#             )
-#         except AttributeError:
-#             # check that entire feature extractor is frozen
-#             assert not all(
-#                 [param.requires_grad for param in model.feature_extractor.parameters()]
-#             )+posthoc_config_paths = [
+    "tests/configs/regression/conformal_qr.yaml",
+    "tests/configs/regression/conformal_qr_with_module.yaml",
+]
+
+
+class TestPosthoc:
+    @pytest.mark.parametrize("model_config_path", posthoc_config_paths)
+    @pytest.mark.parametrize("data_config_path", data_config_paths)
+    def test_trainer(
+        self, model_config_path: str, data_config_path: str, tmp_path: Path
+    ) -> None:
+        args = [
+            "--config",
+            model_config_path,
+            "--config",
+            data_config_path,
+            "--trainer.accelerator",
+            "cpu",
+            "--trainer.max_epochs",
+            "1",
+            "--trainer.log_every_n_steps",
+            "1",
+            "--trainer.default_root_dir",
+            str(tmp_path),
+            "--trainer.logger",
+            "CSVLogger",
+            "--trainer.logger.save_dir",
+            str(tmp_path),
+        ]
+
+        cli = get_uq_box_cli(args)
+        cli.trainer.fit(cli.model, train_dataloaders=cli.datamodule.calib_dataloader())
+        cli.trainer.test(ckpt_path="best", datamodule=cli.datamodule)
+
+
+ensemble_model_config_paths = [
+    "tests/configs/regression/mc_dropout_mse.yaml",
+    "tests/configs/regression/mc_dropout_nll.yaml",
+    "tests/configs/regression/mean_variance_estimation.yaml",
+]
+
+
+class TestDeepEnsemble:
+    @pytest.fixture(
+        params=[
+            (model_config_path, data_config_path)
+            for model_config_path in ensemble_model_config_paths
+            for data_config_path in data_config_paths
+        ]
+    )
+    def ensemble_members_dict(self, request, tmp_path_factory: TempPathFactory) -> None:
+        model_config_path, data_config_path = request.param
+        # train networks for deep ensembles
+        ckpt_paths = []
+        for i in range(5):
+            tmp_path = tmp_path_factory.mktemp(f"run_{i}")
+
+            args = [
+                "--config",
+                model_config_path,
+                "--config",
+                data_config_path,
+                "--trainer.accelerator",
+                "cpu",
+                "--trainer.max_epochs",
+                "1",
+                "--trainer.log_every_n_steps",
+                "1",
+                "--trainer.default_root_dir",
+                str(tmp_path),
+            ]
+
+            cli = get_uq_box_cli(args)
+            cli.trainer.fit(cli.model, cli.datamodule)
+
+            # Find the .ckpt file in the lightning_logs directory
+            ckpt_file = glob.glob(
+                os.path.join(
+                    str(tmp_path),
+                    "lightning_logs",
+                    "version_*",
+                    "checkpoints",
+                    "*.ckpt",
+                )
+            )[0]
+            ckpt_paths.append({"base_model": cli.model, "ckpt_path": ckpt_file})
+
+        return ckpt_paths
+
+    def test_deep_ensemble(
+        self, ensemble_members_dict: dict[str, Any], tmp_path: Path
+    ) -> None:
+        """Test Deep Ensemble."""
+        ensemble_model = DeepEnsembleRegression(ensemble_members_dict)
+
+        datamodule = ToyHeteroscedasticDatamodule()
+
+        trainer = Trainer(accelerator="cpu", default_root_dir=str(tmp_path))
+
+        trainer.test(ensemble_model, datamodule=datamodule)
+
+        assert os.path.exists(
+            os.path.join(trainer.default_root_dir, ensemble_model.pred_file_name)
+        )
+
+    def test_mve_gmm_single_model(self, tmp_path: Path) -> None:
+        """Test whether DeepEnsembleRegression reduces to a single MVE model for
+        one ensemble member.
+        """
+        seed_everything(123)
+        mve_path = "tests/configs/regression/mean_variance_estimation.yaml"
+        data_config_path = data_config_paths[0]
+
+        args = [
+            "--config",
+            mve_path,
+            "--config",
+            data_config_path,
+            "--trainer.accelerator",
+            "cpu",
+            "--trainer.max_epochs",
+            "1",
+            "--trainer.log_every_n_steps",
+            "1",
+            "--trainer.default_root_dir",
+            str(tmp_path),
+        ]
+
+        cli = get_uq_box_cli(args)
+        cli.trainer.fit(cli.model, cli.datamodule)
+
+        # Find the .ckpt file in the lightning_logs directory
+        ckpt_file = glob.glob(
+            os.path.join(
+                str(tmp_path), "lightning_logs", "version_*", "checkpoints", "*.ckpt"
+            )
+        )[0]
+        mve_model = cli.model
+        trained_model = [{"base_model": mve_model, "ckpt_path": ckpt_file}]
+
+        pred_model_mve_gmm = DeepEnsembleRegression(ensemble_members=trained_model)
+
+        pred_mve = mve_model.predict_step(cli.datamodule.X_test)
+        pred_mve_gmm = pred_model_mve_gmm.predict_step(cli.datamodule.X_test)
+
+        # pred_uct, aleatoric_uct, pred
+        for key in set(pred_mve.keys()) & set(pred_mve_gmm.keys()):
+            aa = pred_mve[key].squeeze()
+            bb = pred_mve_gmm[key].squeeze()
+            # NOTE: max(abs(aa-bb)) ~ 1.2e-07, that's quite high, even for float32.
+            # Either one of the hard-cocded eps values, or too much of
+            # sqrt(exp(log(...))**2).
+            assert torch.allclose(
+                aa, bb, rtol=0, atol=1e-6
+            ), f"{torch.max(torch.abs(aa-bb))=}"
+
+
+frozen_config_paths = [
+    "tests/configs/regression/mc_dropout_nll.yaml",
+    "tests/configs/regression/bnn_vi_elbo.yaml",
+    "tests/configs/regression/dkl.yaml",
+    "tests/configs/regression/due.yaml",
+    "tests/configs/regression/sngp.yaml",
+    "tests/configs/regression/qr_model.yaml",
+]
+
+
+class TestFrozenBackbone:
+    @pytest.mark.parametrize("model_config_path", frozen_config_paths)
+    def test_freeze_backbone(self, model_config_path: str) -> None:
+        cli = get_uq_box_cli(
+            ["--config", model_config_path, "--model.freeze_backbone", "True"]
+        )
+        model = cli.model
+        try:
+            assert not all(
+                [param.requires_grad for param in model.model.model[0].parameters()]
+            )
+            assert all(
+                [param.requires_grad for param in model.model.model[-1].parameters()]
+            )
+        except AttributeError:
+            # check that entire feature extractor is frozen
+            assert not all(
+                [param.requires_grad for param in model.feature_extractor.parameters()]
+            )