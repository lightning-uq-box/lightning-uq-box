"""Datamodule for Toy Heteroscedastic Data."""

from typing import Callable, Union

import numpy as np
import torch
from lightning import LightningDataModule
from scipy import stats
from torch.utils.data import DataLoader, TensorDataset


def polynomial_f(x):
    """Polynomial function used to generate one-dimensional data."""
    return np.array(5 * x + 5 * x**4 - 9 * x**2)


def linear_f(x):
    """Linear function to generate one-dimensional data."""
    return x


def polynomial_f2(x):
    """Polynomial function."""
    w = np.array([-0.6667, -0.6012, -1.0172, -0.7687, 2.4680, -0.1678])
    fx = 0
    for i in range(len(w)):
        fx += w[i] * (x**i)
    fx *= np.sin(np.pi * x)
    fx *= np.exp(-0.5 * (x**2)) / np.sqrt(2 * np.pi)
    return fx

def polynomial_f3(x,noise=True):
    out = 7 * np.sin(x) 
    if noise:
        out += 3 * np.abs(np.cos(x / 2)) * np.random.randn()
    return out
 
  

class ToyHeteroscedasticDatamodule(LightningDataModule):
    """Implement Toy Dataset with heteroscedastic noise."""

    def __init__(
        self,
        x_min: Union[int, float] = -4,
        x_max: Union[int, float] = 4,
        n_train: int = 200,
        n_true: int = 200,
        sigma: float = 0.3,
        batch_size: int = 200,
        generate_y: Callable = polynomial_f3,
    ) -> None:
        """Define a heteroscedastic toy regression dataset.

        Taken from (https://mapie.readthedocs.io/en/latest/examples_regression/
        1-quickstart/plot_heteroscedastic_1d_data.html#sphx-glr-examples-
        regression-1-quickstart-plot-heteroscedastic-1d-data-py)

        Args:
            n_train : Number of training samples, by default  200.
            n_true: Number of test samples, by default 1000.
            sigma: Standard deviation of noise, by default 0.1
            batch_size: batch size for data loader
            generate_y: function that should generate data over input line
        """
        super().__init__()
        np.random.seed(1)
        X = np.zeros(n_train)
        Y = np.zeros(n_train)
        for k in range(n_train):
            rnd = np.random.rand()
            if rnd < 1 / 3.0:
                X[k] = np.random.normal(loc=-4, scale=2.0 / 5.0)
            else:
                if rnd < 2.0 / 3.0:
                    X[k] = np.random.normal(loc=0.0, scale=0.9)
                else:
                    X[k] = np.random.normal(loc=4.0, scale=2.0 / 5.0)

            Y[k] = generate_y(X[k])
        
        mean_X = np.mean(X)
        std_X = np.std(X)
        mean_Y = np.mean(Y)
        std_Y = np.std(Y)
        X_n = (X - mean_X) / std_X
        Y_n = (Y - mean_Y) / std_Y
   

        self.X_train = torch.from_numpy(X_n).unsqueeze(-1).type(torch.float32)
        self.y_train = torch.from_numpy(Y_n).unsqueeze(-1).type(torch.float32)
        X_test = np.linspace(X.min(), X.max(), n_true)
        Y_test = X_test*0.
        for k in range(len(X_test)):
            Y_test[k] = generate_y(X_test[k],noise=False)
      
        X_test = (X_test - mean_X) / std_X
        Y_test = (Y_test - mean_Y) / std_Y
        self.X_test = torch.from_numpy(X_test).unsqueeze(-1).type(torch.float32)
        self.y_test = torch.from_numpy(Y_test).unsqueeze(-1).type(torch.float32)

        self.batch_size = batch_size

    def train_dataloader(self) -> DataLoader:
        """Return train dataloader."""
        return DataLoader(
            TensorDataset(self.X_train, self.y_train), batch_size=self.batch_size, shuffle=True, num_workers=4, pin_memory=True, prefetch_factor=4, persistent_workers=True
        )

    def val_dataloader(self) -> DataLoader:
        """Return val dataloader."""
        # TODO Validation data
        return DataLoader(
            TensorDataset(self.X_train, self.y_train), batch_size=self.batch_size
        )

    def test_dataloader(self) -> DataLoader:
        """Return test dataloader."""
        return DataLoader(
            TensorDataset(self.X_test, self.y_test), batch_size=self.batch_size
        )

'''
class ToyHeteroscedasticDatamodule(LightningDataModule):
    """Implement Toy Dataset with heteroscedastic noise."""

    def __init__(
        self,
        x_min: Union[int, float] = -4,
        x_max: Union[int, float] = 4,
        n_train: int = 200,
        n_true: int = 200,
        sigma: float = 0.3,
        batch_size: int = 200,
        generate_y: Callable = polynomial_f2,
    ) -> None:
        """Define a heteroscedastic toy regression dataset.

        Taken from (https://mapie.readthedocs.io/en/latest/examples_regression/
        1-quickstart/plot_heteroscedastic_1d_data.html#sphx-glr-examples-
        regression-1-quickstart-plot-heteroscedastic-1d-data-py)

        Args:
            n_train : Number of training samples, by default  200.
            n_true: Number of test samples, by default 1000.
            sigma: Standard deviation of noise, by default 0.1
            batch_size: batch size for data loader
            generate_y: function that should generate data over input line
        """
        super().__init__()
        np.random.seed(1)
        q95 = stats.norm.ppf(0.95)
        X_train = np.linspace(x_min, x_max, n_train)
        X_test = np.linspace(x_min + 0.1 * x_min, x_max + x_max * 0.3, n_true)
        y_train = generate_y(X_train) + np.random.normal(
            0, sigma, n_train
        ) * np.linspace(0.1, 1, n_train)
        y_true = generate_y(X_test)

        # "True" noise
        y_true_sigma = q95 * sigma * X_test  # noqa: F841

        # train loader
        gap_start = x_min + 0.4 * (x_max - x_min)
        gap_end = x_min + 0.6 * (x_max - x_min)

        test_idx = ((X_train > gap_start) & (X_train < gap_end)).squeeze()

        X_train = torch.from_numpy(X_train).unsqueeze(-1).type(torch.float32)
        self.X_train = X_train[~test_idx]
        y_train = torch.from_numpy(y_train).unsqueeze(-1).type(torch.float32)
        self.y_train = y_train[~test_idx]

        self.X_test = torch.from_numpy(X_test).unsqueeze(-1).type(torch.float32)
        self.y_test = torch.from_numpy(y_true).unsqueeze(-1).type(torch.float32)

        self.batch_size = batch_size

    def train_dataloader(self) -> DataLoader:
        """Return train dataloader."""
        return DataLoader(
            TensorDataset(self.X_train, self.y_train),
            batch_size=self.batch_size,
            shuffle=True,
        )

    def val_dataloader(self) -> DataLoader:
        """Return val dataloader."""
        # TODO Validation data
        return DataLoader(
            TensorDataset(self.X_train, self.y_train),
            batch_size=self.batch_size,
            shuffle=False,
        )

    def test_dataloader(self) -> DataLoader:
        """Return test dataloader."""
        return DataLoader(
<<<<<<< HEAD
            TensorDataset(self.X_test, self.y_test),
            batch_size=self.batch_size,
            shuffle=False,
        )
=======
            TensorDataset(self.X_test, self.y_test), batch_size=self.batch_size
        )
'''
>>>>>>> 2da25acd
<|MERGE_RESOLUTION|>--- conflicted
+++ resolved
@@ -5,7 +5,6 @@
 import numpy as np
 import torch
 from lightning import LightningDataModule
-from scipy import stats
 from torch.utils.data import DataLoader, TensorDataset
 
 
@@ -29,13 +28,14 @@
     fx *= np.exp(-0.5 * (x**2)) / np.sqrt(2 * np.pi)
     return fx
 
-def polynomial_f3(x,noise=True):
-    out = 7 * np.sin(x) 
+
+def polynomial_f3(x, noise=True):
+    """Polynomial function."""
+    out = 7 * np.sin(x)
     if noise:
         out += 3 * np.abs(np.cos(x / 2)) * np.random.randn()
     return out
- 
-  
+
 
 class ToyHeteroscedasticDatamodule(LightningDataModule):
     """Implement Toy Dataset with heteroscedastic noise."""
@@ -78,22 +78,21 @@
                     X[k] = np.random.normal(loc=4.0, scale=2.0 / 5.0)
 
             Y[k] = generate_y(X[k])
-        
+
         mean_X = np.mean(X)
         std_X = np.std(X)
         mean_Y = np.mean(Y)
         std_Y = np.std(Y)
         X_n = (X - mean_X) / std_X
         Y_n = (Y - mean_Y) / std_Y
-   
 
         self.X_train = torch.from_numpy(X_n).unsqueeze(-1).type(torch.float32)
         self.y_train = torch.from_numpy(Y_n).unsqueeze(-1).type(torch.float32)
         X_test = np.linspace(X.min(), X.max(), n_true)
-        Y_test = X_test*0.
+        Y_test = X_test * 0.0
         for k in range(len(X_test)):
-            Y_test[k] = generate_y(X_test[k],noise=False)
-      
+            Y_test[k] = generate_y(X_test[k], noise=False)
+
         X_test = (X_test - mean_X) / std_X
         Y_test = (Y_test - mean_Y) / std_Y
         self.X_test = torch.from_numpy(X_test).unsqueeze(-1).type(torch.float32)
@@ -104,7 +103,13 @@
     def train_dataloader(self) -> DataLoader:
         """Return train dataloader."""
         return DataLoader(
-            TensorDataset(self.X_train, self.y_train), batch_size=self.batch_size, shuffle=True, num_workers=4, pin_memory=True, prefetch_factor=4, persistent_workers=True
+            TensorDataset(self.X_train, self.y_train),
+            batch_size=self.batch_size,
+            shuffle=True,
+            num_workers=4,
+            pin_memory=True,
+            prefetch_factor=4,
+            persistent_workers=True,
         )
 
     def val_dataloader(self) -> DataLoader:
@@ -119,6 +124,7 @@
         return DataLoader(
             TensorDataset(self.X_test, self.y_test), batch_size=self.batch_size
         )
+
 
 '''
 class ToyHeteroscedasticDatamodule(LightningDataModule):
@@ -196,13 +202,8 @@
     def test_dataloader(self) -> DataLoader:
         """Return test dataloader."""
         return DataLoader(
-<<<<<<< HEAD
             TensorDataset(self.X_test, self.y_test),
             batch_size=self.batch_size,
             shuffle=False,
         )
-=======
-            TensorDataset(self.X_test, self.y_test), batch_size=self.batch_size
-        )
-'''
->>>>>>> 2da25acd
+'''