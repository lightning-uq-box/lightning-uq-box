"""Base Model for UQ methods."""

import os
<<<<<<< HEAD
from typing import Any, Union
=======
from typing import Any, Dict
>>>>>>> 01ac69b7

import numpy as np
import torch
import torch.nn as nn
from lightning import LightningModule
from torch import Tensor
from torchgeo.trainers.utils import _get_input_layer_name_and_module
from torchmetrics import MeanAbsoluteError, MeanSquaredError, MetricCollection

from .utils import _get_output_layer_name_and_module, save_predictions_to_csv


class BaseModel(LightningModule):
    """Deterministic Base Trainer as LightningModule."""

    def __init__(
        self,
<<<<<<< HEAD
        model_class: Union[type[nn.Module], str],
        model_args: dict[str, Any],
        optimizer: type[torch.optim.Optimizer],
        optimizer_args: dict[str, Any],
        loss_fn: str,
        save_dir: str,
=======
        model: nn.Module,
        optimizer: type[torch.optim.Optimizer],
        loss_fn: nn.Module,
        save_dir: str = None,
>>>>>>> 01ac69b7
    ) -> None:
        """Initialize a new Base Model.

        Args:
            model: Model Class that can be initialized with arguments from dict,
                or timm backbone name
            lr: learning rate for adam otimizer
            loss_fn: loss function module
            save_dir: directory path to save predictions
        """
        super().__init__()
        # makes self.hparams accesible
        self.save_hyperparameters(ignore=["model", "optimizer", "loss_fn"])

        self.train_metrics = MetricCollection(
            {"RMSE": MeanSquaredError(squared=False), "MAE": MeanAbsoluteError()},
            prefix="train_",
        )

        self.val_metrics = MetricCollection(
            {"RMSE": MeanSquaredError(squared=False), "MAE": MeanAbsoluteError()},
            prefix="val_",
        )

        self.test_metrics = MetricCollection(
            {"RMSE": MeanSquaredError(squared=False), "MAE": MeanAbsoluteError()},
            prefix="test_",
        )
        self.model = model
        self.optimizer = optimizer
        self.loss_fn = loss_fn

    @property
    def num_inputs(self) -> int:
        """Retrieve input dimension to the model.

        Returns:
            number of input dimension to the model
        """
        _, module = _get_input_layer_name_and_module(self.model)
        if hasattr(module, "in_features"):  # Linear Layer
            num_inputs = module.in_features
        elif hasattr(module, "in_channels"):  # Conv Layer
            num_inputs = module.in_channels
        return num_inputs

    @property
    def num_outputs(self) -> int:
        """Retrieve output dimension to the model.

        Returns:
            number of input dimension to the model
        """
        _, module = _get_output_layer_name_and_module(self.model)
        if hasattr(module, "out_features"):  # Linear Layer
            num_outputs = module.out_features
        elif hasattr(module, "out_channels"):  # Conv Layer
            num_outputs = module.out_channels
        return num_outputs

    def forward(self, X: Tensor, **kwargs: Any) -> Any:
        """Forward pass of the model.

        Args:
            X: tensor of data to run through the model [batch_size, input_dim]

        Returns:
            output from the model
        """
        return self.model(X, **kwargs)

    def extract_mean_output(self, out: Tensor) -> Tensor:
        """Extract the mean output from model prediction.

        Different models have different number of outputs, i.e. Gaussian NLL 2
        or quantile regression but for the torchmetrics only
        the mean/median is considered.

        Args:
            out: output from :meth:`self.forward` [batch_size x num_outputs]

        Returns:
            extracted mean used for metric computation [batch_size x 1]
        """
        assert out.shape[-1] <= 2, "Ony support single mean or Gaussian output."
        return out[:, 0:1]

    def training_step(self, *args: Any, **kwargs: Any) -> Tensor:
        """Compute and return the training loss.

        Args:
            batch: the output of your DataLoader

        Returns:
            training loss
        """
        X, y = args[0]
        out = self.forward(X)
        loss = self.loss_fn(out, y)

        self.log("train_loss", loss)  # logging to Logger
        self.train_metrics(self.extract_mean_output(out), y)

        return loss

    def on_train_epoch_end(self):
        """Log epoch-level training metrics."""
        self.log_dict(self.train_metrics.compute())
        self.train_metrics.reset()

    def validation_step(self, *args: Any, **kwargs: Any) -> Tensor:
        """Compute validation loss and log example predictions.

        Args:
            batch: the output of your DataLoader
            batch_idx: the index of this batch

        Returns:
            validation loss
        """
        X, y = args[0]
        out = self.forward(X)
        loss = self.loss_fn(out, y)

        self.log("val_loss", loss)  # logging to Logger
        self.val_metrics(self.extract_mean_output(out), y)

        return loss

    def on_validation_epoch_end(self) -> None:
        """Log epoch level validation metrics."""
        self.log_dict(self.val_metrics.compute())
        self.val_metrics.reset()

    def test_step(self, *args: Any, **kwargs: Any) -> None:
        """Test step."""
        X, y = args[0]
        out_dict = self.predict_step(X)
        out_dict["targets"] = y.detach().squeeze(-1).cpu().numpy()
        return out_dict

    def predict_step(
        self, X: Tensor, batch_idx: int = 0, dataloader_idx: int = 0
    ) -> dict[str, np.ndarray]:
        """Prediction step.

        Args:
            X: prediction batch of shape [batch_size x input_dims]
        """
        with torch.no_grad():
            out = self.forward(X)
        return {
            "mean": self.extract_mean_output(out).squeeze(-1).detach().cpu().numpy()
        }

    def on_test_batch_end(
        self,
        outputs: dict[str, np.ndarray],
        batch: Any,
        batch_idx: int,
        dataloader_idx=0,
    ):
        """Test batch end save predictions."""
        if self.hparams.save_dir:
            save_predictions_to_csv(
                outputs, os.path.join(self.hparams.save_dir, "predictions.csv")
            )

    def configure_optimizers(self) -> dict[str, Any]:
        """Initialize the optimizer and learning rate scheduler.

        Returns:
            a "lr dict" according to the pytorch lightning documentation --
            https://pytorch-lightning.readthedocs.io/en/latest/common/lightning_module.html#configure-optimizers
        """
        optimizer = self.optimizer(params=self.parameters())
        # optimizer = self.hparams.optimizer(
        #     self.model.parameters(), **self.hparams.optimizer_args
        # )
        return {"optimizer": optimizer}<|MERGE_RESOLUTION|>--- conflicted
+++ resolved
@@ -1,11 +1,7 @@
 """Base Model for UQ methods."""
 
 import os
-<<<<<<< HEAD
-from typing import Any, Union
-=======
-from typing import Any, Dict
->>>>>>> 01ac69b7
+from typing import Any
 
 import numpy as np
 import torch
@@ -23,19 +19,10 @@
 
     def __init__(
         self,
-<<<<<<< HEAD
-        model_class: Union[type[nn.Module], str],
-        model_args: dict[str, Any],
-        optimizer: type[torch.optim.Optimizer],
-        optimizer_args: dict[str, Any],
-        loss_fn: str,
-        save_dir: str,
-=======
         model: nn.Module,
         optimizer: type[torch.optim.Optimizer],
         loss_fn: nn.Module,
         save_dir: str = None,
->>>>>>> 01ac69b7
     ) -> None:
         """Initialize a new Base Model.
 
