--- conflicted
+++ resolved
@@ -7,12 +7,7 @@
 import timm
 import torch
 import torch.nn as nn
-<<<<<<< HEAD
-import numpy as np
-from pytorch_lightning import LightningModule
-=======
 from lightning import LightningModule
->>>>>>> e43fc8c4
 from torch import Tensor
 from torchmetrics import MeanAbsoluteError, MeanSquaredError, MetricCollection
 
@@ -155,26 +150,11 @@
         self.log_dict(self.val_metrics.compute())
         self.val_metrics.reset()
 
-<<<<<<< HEAD
-    def test_step(self, *args: Any, **kwargs: Any) -> Dict[str, np.ndarray]:
-        """Test step with Laplace Approximation.
-
-        Args:
-            batch:
-
-        Returns:
-            dictionary of uncertainty outputs
-        """
-        X, y = args[0]
-        out_dict = self.predict_step(X)
-        out_dict["targets"] = y.detach().squeeze(-1).numpy()
-=======
     def test_step(self, *args: Any, **kwargs: Any) -> None:
         """Test step."""
         X, y = args[0]
         out_dict = self.predict_step(X)
         out_dict["targets"] = y.detach().squeeze(-1).cpu().numpy()
->>>>>>> e43fc8c4
         return out_dict
 
     def predict_step(
