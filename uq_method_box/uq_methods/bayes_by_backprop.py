--- conflicted
+++ resolved
@@ -24,15 +24,9 @@
 
     def __init__(
         self,
-<<<<<<< HEAD
-        model_class: Union[type[nn.Module], str],
-        model_args: Dict[str, Any],
-        lr: float,
-=======
         model: nn.Module,
         optimizer: type[torch.optim.Optimizer],
         loss_fn: str,
->>>>>>> f996b0db
         save_dir: str,
         num_mc_samples: int = 30,
         prior_mu: float = 0.0,
@@ -45,16 +39,9 @@
         """Initialize a new Bayes By Backprop Model.
 
         Args:
-<<<<<<< HEAD
-            model_class: Model Class that can be initialized with arguments from dict,
-                or timm backbone name
-            model_args: arguments to initialize model_class
-            lr: learning rate for adam otimizer
-=======
             model: underlying model
             optimizer: optimizer to use
             loss_fn: string name of loss function to use
->>>>>>> f996b0db
             save_dir: directory path to save
             num_mc_samples: number of MC samples to draw for prediction
             prior_mu: prior mean value for bayesian layer
@@ -64,11 +51,7 @@
                 through softplus σ = log(1 + exp(ρ))
             bayesian_layer_type: `Flipout` or `Reparameterization`
         """
-<<<<<<< HEAD
-        super().__init__(model_class, model_args, lr, None, save_dir)
-=======
         super().__init__(model, optimizer, loss_fn, save_dir)
->>>>>>> f996b0db
 
         self.bnn_args = {
             "prior_mu": prior_mu,
@@ -132,13 +115,8 @@
         return loss
 
     def predict_step(
-<<<<<<< HEAD
         self, X: Tensor, batch_idx: int = 0, dataloader_idx: int = 0
-    ) -> Dict[str, np.ndarray]:
-=======
-        self, batch: Any, batch_idx: int = 0, dataloader_idx: int = 0
     ) -> dict[str, np.ndarray]:
->>>>>>> f996b0db
         """Predict step via Monte Carlo Sampling.
 
         Args:
