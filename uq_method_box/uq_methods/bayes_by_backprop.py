"""Bayes By Backprop Model."""

from typing import Any

import numpy as np
import torch
import torch.nn as nn
from bayesian_torch.models.dnn_to_bnn import dnn_to_bnn, get_kl_loss
from torch import Tensor

from uq_method_box.eval_utils import compute_quantiles_from_std

from .base import BaseModel


class BayesByBackpropModel(BaseModel):
    """Bayes by Backprop Model.

    If you use this model in your research, please cite:

    * https://arxiv.org/abs/1505.05424
    * https://github.com/IntelLabs/bayesian-torch
    """

    def __init__(
        self,
        model: nn.Module,
        optimizer: type[torch.optim.Optimizer],
        loss_fn: nn.Module,
        save_dir: str,
        num_mc_samples: int = 30,
        prior_mu: float = 0.0,
        prior_sigma: float = 1.0,
        posterior_mu_init: float = 0.0,
        posterior_rho_init: float = -3.0,
        bayesian_layer_type: str = "Reparameterization",
        quantiles: list[float] = [0.1, 0.5, 0.9],
    ) -> None:
        """Initialize a new Bayes By Backprop Model.

        Args:
            model: underlying model
            optimizer: optimizer to use
<<<<<<< HEAD
            loss_fn: loss module
=======
            loss_fn: loss function module
>>>>>>> 2f3d5506
            save_dir: directory path to save
            num_mc_samples: number of MC samples to draw for prediction
            prior_mu: prior mean value for bayesian layer
            prior_sigma: prior variance value for bayesian layer
            posterior_mu_init: mean initialization value for approximate posterior
            posterior_rho_init: variance initialization value for approximate posterior
                through softplus σ = log(1 + exp(ρ))
            bayesian_layer_type: `Flipout` or `Reparameterization`
        """
        super().__init__(model, optimizer, loss_fn, save_dir)

        self.bnn_args = {
            "prior_mu": prior_mu,
            "prior_sigma": prior_sigma,
            "posterior_mu_init": posterior_mu_init,
            "posterior_rho_init": posterior_rho_init,
            "type": bayesian_layer_type,
            "moped_enable": False,
        }
        # convert model to Bayes by Backprop model
        dnn_to_bnn(self.model, self.bnn_args)

        self.num_mc_samples = num_mc_samples
        self.quantiles = quantiles
        self.criterion = nn.MSELoss()

    def training_step(self, *args: Any, **kwargs: Any) -> Tensor:
        """Compute the training loss.

        Args:
            batch: the output of your DataLoader

        Returns:
            training loss
        """
        X, y = args[0]
        batch_size = X.shape[0]

        out = self.model(X)
        kl_loss = get_kl_loss(self.model)
        mse_loss = self.loss_fn(out, y)

        loss = mse_loss + kl_loss / batch_size

        self.log("train_loss", loss)  # logging to Logger
        self.train_metrics(self.extract_mean_output(out), y)

        return loss

    def validation_step(self, *args: Any, **kwargs: Any) -> Tensor:
        """Compute validation loss and log example predictions.

        Args:
            batch: the output of your DataLoader
            batch_idx: the index of this batch

        Returns:
            validation loss
        """
        X, y = args[0]
        batch_size = X.shape[0]

        out = self.model(X)
        kl_loss = get_kl_loss(self.model)
        mse_loss = self.loss_fn(out, y)

        loss = mse_loss + kl_loss / batch_size
        self.log("val_loss", loss)  # logging to Logger
        self.val_metrics(self.extract_mean_output(out), y)

        return loss

    def predict_step(
        self, X: Tensor, batch_idx: int = 0, dataloader_idx: int = 0
    ) -> dict[str, np.ndarray]:
        """Predict step via Monte Carlo Sampling.

        Args:
            X: prediction batch of shape [batch_size x input_dims]

        Returns:
            mean and standard deviation of MC predictions
        """
        preds = (
            torch.stack([self.model(X) for _ in range(self.num_mc_samples)], dim=-1)
            .detach()
            .cpu()
            .numpy()
        )  # shape [batch_size, num_outputs, num_samples]

        mean = preds.mean(-1).squeeze(-1)
        std = preds.std(-1).squeeze(-1)
        quantiles = compute_quantiles_from_std(mean, std, self.quantiles)
        return {
            "mean": mean,
            "pred_uct": std,
            "epistemic_uct": std,
            "lower_quant": quantiles[:, 0],
            "upper_quant": quantiles[:, -1],
        }<|MERGE_RESOLUTION|>--- conflicted
+++ resolved
@@ -41,11 +41,7 @@
         Args:
             model: underlying model
             optimizer: optimizer to use
-<<<<<<< HEAD
-            loss_fn: loss module
-=======
             loss_fn: loss function module
->>>>>>> 2f3d5506
             save_dir: directory path to save
             num_mc_samples: number of MC samples to draw for prediction
             prior_mu: prior mean value for bayesian layer
