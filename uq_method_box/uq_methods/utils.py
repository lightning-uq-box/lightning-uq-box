"""Utilities for UQ-Method Implementations."""

import os
from collections import defaultdict
from typing import Any, Optional

import numpy as np
import pandas as pd
import torch.nn as nn
<<<<<<< HEAD
from bayesian_torch.models.dnn_to_bnn import (
    bnn_conv_layer,
    bnn_linear_layer,
    bnn_lstm_layer,
)
=======
from torch import Tensor
from torch.optim import SGD, Adam
>>>>>>> 4aa79d56

from uq_method_box.eval_utils import (
    compute_aleatoric_uncertainty,
    compute_epistemic_uncertainty,
    compute_predictive_uncertainty,
    compute_quantiles_from_std,
)

from .loss_functions import NLL, QuantileLoss


def process_model_prediction(
    preds: Tensor, quantiles: list[float]
) -> dict[str, np.ndarray]:
    """Process model predictions that could be mse or nll predictions.

    Args:
        preds: prediction tensor of shape [batch_size, num_outputs, num_samples]
        quantiles: quantiles to compute

    Returns:
        dictionary with mean and uncertainty predictions
    """
    mean_samples = preds[:, 0, :]
    # assume nll prediction with sigma
    if preds.shape[1] == 2:
        log_sigma_2_samples = preds[:, 1, :]
        eps = np.ones_like(log_sigma_2_samples) * 1e-6
        sigma_samples = np.sqrt(eps + np.exp(log_sigma_2_samples))
        mean = mean_samples.mean(-1)
        std = compute_predictive_uncertainty(mean_samples, sigma_samples)
        aleatoric = compute_aleatoric_uncertainty(sigma_samples)
        epistemic = compute_epistemic_uncertainty(mean_samples)
        quantiles = compute_quantiles_from_std(mean, std, quantiles)
        return {
            "mean": mean,
            "pred_uct": std,
            "epistemic_uct": epistemic,
            "aleatoric_uct": aleatoric,
            "lower_quant": quantiles[:, 0],
            "upper_quant": quantiles[:, -1],
        }
    # assume mse prediction
    else:
        mean = mean_samples.mean(-1)
        std = mean_samples.std(-1)
        quantiles = compute_quantiles_from_std(mean, std, quantiles)

        return {
            "mean": mean,
            "pred_uct": std,
            "epistemic_uct": std,
            "lower_quant": quantiles[:, 0],
            "upper_quant": quantiles[:, -1],
        }


def retrieve_loss_fn(
    loss_fn_name: str, quantiles: Optional[list[float]] = None
) -> nn.Module:
    """Retrieve the desired loss function.

    Args:
        loss_fn_name: name of the loss function, one of ['mse', 'nll', 'quantile']

    Returns
        desired loss function module
    """
    if loss_fn_name == "mse":
        return nn.MSELoss()
    elif loss_fn_name == "nll":
        return NLL()
    elif loss_fn_name == "quantile":
        return QuantileLoss(quantiles)
    elif loss_fn_name is None:
        return None
    else:
        raise ValueError("Your loss function choice is not supported.")


def retrieve_optimizer(optimizer_name: str):
    """Retrieve an optimizer."""
    if optimizer_name == "sgd":
        return SGD
    elif optimizer_name == "adam":
        return Adam


def merge_list_of_dictionaries(list_of_dicts: list[dict[str, Any]]):
    """Merge list of dictionaries."""
    merged_dict = defaultdict(list)

    for out in list_of_dicts:
        for k, v in out.items():
            merged_dict[k].extend(v.tolist())

    return merged_dict


def save_predictions_to_csv(outputs: dict[str, np.ndarray], path: str) -> None:
    """Save model predictions to csv file.

    Args:
        outputs: metrics and values to be saved
        path: path where csv should be saved
    """
    # concatenate the predictions into a single dictionary
    # save_pred_dict = merge_list_of_dictionaries(outputs)

    # save the outputs, i.e. write them to file
    df = pd.DataFrame.from_dict(outputs)

    # check if path already exists, then just append
    if os.path.exists(path):
        df.to_csv(path, mode="a", index=False, header=False)
    else:  # create new csv
        df.to_csv(path, index=False)


<<<<<<< HEAD
def dnn_to_bnn_some(m, bnn_prior_parameters, num_stochastic_modules: int):
    """Replace linear and conv. layers with stochastic layers.

    Args:
        m: nn.module
        bnn_prior_parameter: dictionary,
            prior_mu: prior mean value for bayesian layer
            prior_sigma: prior variance value for bayesian layer
            posterior_mu_init: mean initialization value for approximate posterior
            posterior_rho_init: variance initialization value for approximate posterior
                through softplus σ = log(1 + exp(ρ))
            bayesian_layer_type: `Flipout` or `Reparameterization
        num_stochastic_modules: number of modules that should be stochastic,
            max value all modules.
    """
    # assert len(list(m.named_modules(remove_duplicate=False)))
    # >= num_stochastic_modules,
    #  "More stochastic modules than modules."

    replace_modules = list(m._modules.items())[-num_stochastic_modules:]

    for name, value in replace_modules:
        if m._modules[name]._modules:
            dnn_to_bnn_some(
                m._modules[name], bnn_prior_parameters, num_stochastic_modules
            )
        if "Conv" in m._modules[name].__class__.__name__:
            setattr(m, name, bnn_conv_layer(bnn_prior_parameters, m._modules[name]))
        elif "Linear" in m._modules[name].__class__.__name__:
            setattr(m, name, bnn_linear_layer(bnn_prior_parameters, m._modules[name]))
        elif "LSTM" in m._modules[name].__class__.__name__:
            setattr(m, name, bnn_lstm_layer(bnn_prior_parameters, m._modules[name]))
        else:
            pass
    return
=======
def _get_output_layer_name_and_module(model: nn.Module) -> tuple[str, nn.Module]:
    """Retrieve the output layer name and module from a pytorch model.

    Args:
        model: pytorch model

    Returns:
        output key and module
    """
    keys = []
    children = list(model.named_children())
    while children != []:
        name, module = children[-1]
        keys.append(name)
        children = list(module.named_children())

    key = ".".join(keys)

    return key, module
>>>>>>> 4aa79d56
<|MERGE_RESOLUTION|>--- conflicted
+++ resolved
@@ -7,16 +7,15 @@
 import numpy as np
 import pandas as pd
 import torch.nn as nn
-<<<<<<< HEAD
 from bayesian_torch.models.dnn_to_bnn import (
     bnn_conv_layer,
     bnn_linear_layer,
     bnn_lstm_layer,
 )
-=======
+
 from torch import Tensor
 from torch.optim import SGD, Adam
->>>>>>> 4aa79d56
+
 
 from uq_method_box.eval_utils import (
     compute_aleatoric_uncertainty,
@@ -136,7 +135,6 @@
         df.to_csv(path, index=False)
 
 
-<<<<<<< HEAD
 def dnn_to_bnn_some(m, bnn_prior_parameters, num_stochastic_modules: int):
     """Replace linear and conv. layers with stochastic layers.
 
@@ -172,7 +170,7 @@
         else:
             pass
     return
-=======
+
 def _get_output_layer_name_and_module(model: nn.Module) -> tuple[str, nn.Module]:
     """Retrieve the output layer name and module from a pytorch model.
 
@@ -191,5 +189,4 @@
 
     key = ".".join(keys)
 
-    return key, module
->>>>>>> 4aa79d56
+    return key, module