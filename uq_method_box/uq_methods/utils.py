"""Utilities for UQ-Method Implementations."""

import os
from collections import defaultdict
from typing import Any, Dict, List, Optional

import numpy as np
import pandas as pd
import torch.nn as nn
<<<<<<< HEAD
from bayesian_torch.models.dnn_to_bnn import (
    bnn_conv_layer,
    bnn_linear_layer,
    bnn_lstm_layer,
)
=======
from torch.optim import SGD, Adam
>>>>>>> 434db358

from uq_method_box.train_utils import NLL, QuantileLoss


def retrieve_loss_fn(
    loss_fn_name: str, quantiles: Optional[List[float]] = None
) -> nn.Module:
    """Retrieve the desired loss function.

    Args:
        loss_fn_name: name of the loss function, one of ['mse', 'nll', 'quantile']

    Returns
        desired loss function module
    """
    if loss_fn_name == "mse":
        return nn.MSELoss()
    elif loss_fn_name == "nll":
        return NLL()
    elif loss_fn_name == "quantile":
        return QuantileLoss(quantiles)
    elif loss_fn_name is None:
        return None
    else:
        raise ValueError("Your loss function choice is not supported.")


def retrieve_optimizer(optimizer_name: str):
    """Retrieve an optimizer."""
    if optimizer_name == "sgd":
        return SGD
    elif optimizer_name == "adam":
        return Adam


def merge_list_of_dictionaries(list_of_dicts: List[Dict[str, Any]]):
    """Merge list of dictionaries."""
    merged_dict = defaultdict(list)

    for out in list_of_dicts:
        for k, v in out.items():
            merged_dict[k].extend(v.tolist())

    return merged_dict


def save_predictions_to_csv(outputs: Dict[str, np.ndarray], path: str) -> None:
    """Save model predictions to csv file.

    Args:
        outputs: metrics and values to be saved
        path: path where csv should be saved
    """
    # concatenate the predictions into a single dictionary
    # save_pred_dict = merge_list_of_dictionaries(outputs)

    # save the outputs, i.e. write them to file
    df = pd.DataFrame.from_dict(outputs)

    # check if path already exists, then just append
    if os.path.exists(path):
        df.to_csv(path, mode="a", index=False, header=False)
    else:  # create new csv
        df.to_csv(path, index=False)


def dnn_to_bnn_some(m, bnn_prior_parameters, num_stochastic_modules: int):
    """Replace linear and conv. layers with stochastic layers.

    Args:
        m: nn.module
        bnn_prior_parameter: dictionary,
            prior_mu: prior mean value for bayesian layer
            prior_sigma: prior variance value for bayesian layer
            posterior_mu_init: mean initialization value for approximate posterior
            posterior_rho_init: variance initialization value for approximate posterior
                through softplus σ = log(1 + exp(ρ))
            bayesian_layer_type: `Flipout` or `Reparameterization
        num_stochastic_modules: number of modules that should be stochastic,
            max value all modules.
    """
    # assert len(list(m.named_modules(remove_duplicate=False)))
    # >= num_stochastic_modules,
    #  "More stochastic modules than modules."

    replace_modules = list(m._modules.items())[-num_stochastic_modules:]

    print(len(list(m._modules.items())))
    print(len(replace_modules))

    for name, value in replace_modules:
        if m._modules[name]._modules:
            dnn_to_bnn_some(
                m._modules[name], bnn_prior_parameters, num_stochastic_modules
            )
        if "Conv" in m._modules[name].__class__.__name__:
            setattr(m, name, bnn_conv_layer(bnn_prior_parameters, m._modules[name]))
        elif "Linear" in m._modules[name].__class__.__name__:
            setattr(m, name, bnn_linear_layer(bnn_prior_parameters, m._modules[name]))
        elif "LSTM" in m._modules[name].__class__.__name__:
            setattr(m, name, bnn_lstm_layer(bnn_prior_parameters, m._modules[name]))
        else:
            pass
    return<|MERGE_RESOLUTION|>--- conflicted
+++ resolved
@@ -7,15 +7,12 @@
 import numpy as np
 import pandas as pd
 import torch.nn as nn
-<<<<<<< HEAD
 from bayesian_torch.models.dnn_to_bnn import (
     bnn_conv_layer,
     bnn_linear_layer,
     bnn_lstm_layer,
 )
-=======
 from torch.optim import SGD, Adam
->>>>>>> 434db358
 
 from uq_method_box.train_utils import NLL, QuantileLoss
 
