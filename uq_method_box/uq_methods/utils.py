"""Utilities for UQ-Method Implementations."""

import os
<<<<<<< HEAD
from collections import defaultdict
=======
from collections import OrderedDict, defaultdict
>>>>>>> c26e584e
from typing import Any, Union

import numpy as np
import pandas as pd
import torch.nn as nn
from bayesian_torch.models.dnn_to_bnn import (
    bnn_conv_layer,
    bnn_linear_layer,
    bnn_lstm_layer,
)
from torch import Tensor

from uq_method_box.eval_utils import (
    compute_aleatoric_uncertainty,
    compute_epistemic_uncertainty,
    compute_predictive_uncertainty,
    compute_quantiles_from_std,
)


def process_model_prediction(
    preds: Tensor, quantiles: list[float]
) -> dict[str, np.ndarray]:
    """Process model predictions that could be mse or nll predictions.

    Args:
        preds: prediction tensor of shape [batch_size, num_outputs, num_samples]
        quantiles: quantiles to compute

    Returns:
        dictionary with mean and uncertainty predictions
    """
    mean_samples = preds[:, 0, :]
    # assume nll prediction with sigma
    if preds.shape[1] == 2:
        log_sigma_2_samples = preds[:, 1, :]
        eps = np.ones_like(log_sigma_2_samples) * 1e-6
        sigma_samples = np.sqrt(eps + np.exp(log_sigma_2_samples))
        mean = mean_samples.mean(-1)
        std = compute_predictive_uncertainty(mean_samples, sigma_samples)
        aleatoric = compute_aleatoric_uncertainty(sigma_samples)
        epistemic = compute_epistemic_uncertainty(mean_samples)
        quantiles = compute_quantiles_from_std(mean, std, quantiles)
        return {
            "mean": mean,
            "pred_uct": std,
            "epistemic_uct": epistemic,
            "aleatoric_uct": aleatoric,
            "lower_quant": quantiles[:, 0],
            "upper_quant": quantiles[:, -1],
        }
    # assume mse prediction
    else:
        mean = mean_samples.mean(-1)
        std = mean_samples.std(-1)
        quantiles = compute_quantiles_from_std(mean, std, quantiles)

        return {
            "mean": mean,
            "pred_uct": std,
            "epistemic_uct": std,
            "lower_quant": quantiles[:, 0],
            "upper_quant": quantiles[:, -1],
        }


def map_stochastic_modules(
    model: nn.Module, part_stoch_module_names: Union[None, list[str, int]]
) -> list[str]:
    """Retrieve desired stochastic module names from user arg.

    Args:
        model: model from which to retrieve the module names
        stochastic_module_names: argument to uq_method for partial stochasticity

    Returns:
        list of desired partially stochastic module names
    """
    module_names = [name for name, val in list(model.named_parameters())]  # all
    # split of weight/bias
    module_names = [".".join(name.split(".")[:-1]) for name in module_names]
    # remove duplicates due to weight/bias
    module_names = list(set(module_names))

    if not part_stoch_module_names:  # None means fully stochastic
        part_stoch_names = module_names.copy()
    elif all(isinstance(elem, int) for elem in part_stoch_module_names):
        part_stoch_names = [
            module_names[idx] for idx in part_stoch_module_names
        ]  # retrieve last ones
    elif all(isinstance(elem, str) for elem in part_stoch_module_names):
        assert set(part_stoch_module_names).issubset(module_names), (
            f"Model only contains these parameter modules {module_names}, "
            f"and you requested {part_stoch_module_names}."
        )
        part_stoch_names = module_names.copy()
    else:
        raise ValueError
    return part_stoch_names


def merge_list_of_dictionaries(list_of_dicts: list[dict[str, Any]]):
    """Merge list of dictionaries."""
    merged_dict = defaultdict(list)

    for out in list_of_dicts:
        for k, v in out.items():
            merged_dict[k].extend(v.tolist())

    return merged_dict


def save_predictions_to_csv(outputs: dict[str, np.ndarray], path: str) -> None:
    """Save model predictions to csv file.

    Args:
        outputs: metrics and values to be saved
        path: path where csv should be saved
    """
    # concatenate the predictions into a single dictionary
    # save_pred_dict = merge_list_of_dictionaries(outputs)

    # save the outputs, i.e. write them to file
    df = pd.DataFrame.from_dict(outputs)

    # check if path already exists, then just append
    if os.path.exists(path):
        df.to_csv(path, mode="a", index=False, header=False)
    else:  # create new csv
        df.to_csv(path, index=False)


def map_stochastic_modules(
    model: nn.Module, part_stoch_module_names: Union[None, list[str, int]]
) -> list[str]:
    """Retrieve desired stochastic module names from user arg.

    Args:
        model: model from which to retrieve the module names
        part_stoch_module_names: argument to uq_method for partial stochasticity

    Returns:
        list of desired partially stochastic module names
    """
    ordered_module_names: list[str] = []
    # ignore batchnorm
    for name, val in model.named_parameters():
        # module = getattr(model, )
        ordered_module_names.append(".".join(name.split(".")[:-1]))
    ordered_module_names = list(OrderedDict.fromkeys(ordered_module_names))

    # split of weight/bias
    ordered_module_params = [
        name for name, val in list(model.named_parameters())
    ]  # all
    module_names = [".".join(name.split(".")[:-1]) for name in ordered_module_params]
    # remove duplicates due to weight/bias
    module_names = list(set(module_names))

    if not part_stoch_module_names:  # None means fully stochastic
        part_stoch_names = module_names.copy()
    elif all(isinstance(elem, int) for elem in part_stoch_module_names):
        part_stoch_names = [
            ordered_module_names[idx] for idx in part_stoch_module_names
        ]  # retrieve last ones
    elif all(isinstance(elem, str) for elem in part_stoch_module_names):
        assert set(part_stoch_module_names).issubset(module_names), (
            f"Model only contains these parameter modules {module_names}, "
            f"and you requested {part_stoch_module_names}."
        )
        part_stoch_names = module_names.copy()
    else:
        raise ValueError
    return part_stoch_names


def dnn_to_bnn_some(m, bnn_prior_parameters, num_stochastic_modules: int):
    """Replace linear and conv. layers with stochastic layers.

    Args:
        m: nn.module
        bnn_prior_parameter: dictionary,
            prior_mu: prior mean value for bayesian layer
            prior_sigma: prior variance value for bayesian layer
            posterior_mu_init: mean initialization value for approximate posterior
            posterior_rho_init: variance initialization value for approximate posterior
                through softplus σ = log(1 + exp(ρ))
            bayesian_layer_type: `Flipout` or `Reparameterization
        num_stochastic_modules: number of modules that should be stochastic,
            max value all modules.
    """
    # assert len(list(m.named_modules(remove_duplicate=False)))
    # >= num_stochastic_modules,
    #  "More stochastic modules than modules."

    replace_modules = list(m._modules.items())[-num_stochastic_modules:]

    for name, value in replace_modules:
        if m._modules[name]._modules:
            dnn_to_bnn_some(
                m._modules[name], bnn_prior_parameters, num_stochastic_modules
            )
        if "Conv" in m._modules[name].__class__.__name__:
            setattr(m, name, bnn_conv_layer(bnn_prior_parameters, m._modules[name]))
        elif "Linear" in m._modules[name].__class__.__name__:
            setattr(m, name, bnn_linear_layer(bnn_prior_parameters, m._modules[name]))
        elif "LSTM" in m._modules[name].__class__.__name__:
            setattr(m, name, bnn_lstm_layer(bnn_prior_parameters, m._modules[name]))
        else:
            pass
    return


def _get_output_layer_name_and_module(model: nn.Module) -> tuple[str, nn.Module]:
    """Retrieve the output layer name and module from a pytorch model.

    Args:
        model: pytorch model

    Returns:
        output key and module
    """
    keys = []
    children = list(model.named_children())
    while children != []:
        name, module = children[-1]
        keys.append(name)
        children = list(module.named_children())

    key = ".".join(keys)

    return key, module<|MERGE_RESOLUTION|>--- conflicted
+++ resolved
@@ -1,11 +1,7 @@
 """Utilities for UQ-Method Implementations."""
 
 import os
-<<<<<<< HEAD
-from collections import defaultdict
-=======
 from collections import OrderedDict, defaultdict
->>>>>>> c26e584e
 from typing import Any, Union
 
 import numpy as np
@@ -72,41 +68,6 @@
         }
 
 
-def map_stochastic_modules(
-    model: nn.Module, part_stoch_module_names: Union[None, list[str, int]]
-) -> list[str]:
-    """Retrieve desired stochastic module names from user arg.
-
-    Args:
-        model: model from which to retrieve the module names
-        stochastic_module_names: argument to uq_method for partial stochasticity
-
-    Returns:
-        list of desired partially stochastic module names
-    """
-    module_names = [name for name, val in list(model.named_parameters())]  # all
-    # split of weight/bias
-    module_names = [".".join(name.split(".")[:-1]) for name in module_names]
-    # remove duplicates due to weight/bias
-    module_names = list(set(module_names))
-
-    if not part_stoch_module_names:  # None means fully stochastic
-        part_stoch_names = module_names.copy()
-    elif all(isinstance(elem, int) for elem in part_stoch_module_names):
-        part_stoch_names = [
-            module_names[idx] for idx in part_stoch_module_names
-        ]  # retrieve last ones
-    elif all(isinstance(elem, str) for elem in part_stoch_module_names):
-        assert set(part_stoch_module_names).issubset(module_names), (
-            f"Model only contains these parameter modules {module_names}, "
-            f"and you requested {part_stoch_module_names}."
-        )
-        part_stoch_names = module_names.copy()
-    else:
-        raise ValueError
-    return part_stoch_names
-
-
 def merge_list_of_dictionaries(list_of_dicts: list[dict[str, Any]]):
     """Merge list of dictionaries."""
     merged_dict = defaultdict(list)
