"""Bayesian Neural Networks with Variational Inference."""

# TODO:
# change dnn_to_bnn function such that only some layers are made stochastic done!
# adjust loss functions such that also a two headed network output trained with nll
# works, and add mse burin-phase as in other modules
# make loss function chooseable to be mse or nll like in other modules
# probably only use this implementation and remove bayes_by_backprop.py

from typing import Any, Dict, List, Tuple, Union

import numpy as np
import torch
import torch.nn as nn
from bayesian_torch.models.dnn_to_bnn import get_kl_loss
from torch import Tensor

from uq_method_box.eval_utils import compute_quantiles_from_std

from .base import BaseModel
from .utils import dnn_to_bnn_some


class BayesianNeuralNetwork_VI(BaseModel):
    """Bayesian Neural Network (BNN) with Variational Inference (VI)."""

    def __init__(
        self,
        model_class: Union[type[nn.Module], str],
        model_args: Dict[str, Any],
        lr: float,
        save_dir: str,
        num_training_points: int,
        num_stochastic_modules: int = 1,
        beta_elbo: float = 1.0,
        num_mc_samples_train: int = 10,
        num_mc_samples_test: int = 50,
        output_noise_scale: float = 1.3,
        prior_mu: float = 0.0,
        prior_sigma: float = 1.0,
        posterior_mu_init: float = 0.0,
        posterior_rho_init: float = -5.0,
        bayesian_layer_type: str = "Reparameterization",
        quantiles: List[float] = [0.1, 0.5, 0.9],
    ) -> None:
        """Initialize a new Model instance.

        Args:
            model_class: Model Class that can be initialized with arguments from dict,
                or timm backbone name
            model_args: arguments to initialize model_class
            lr: learning rate for adam otimizer
            save_dir: directory path to save
            num_training_points: number of data points contained in the training dataset
            beta_elbo: beta factor for negative elbo loss computation
            num_mc_samples_train: number of MC samples during training when computing
                the negative ELBO loss
            num_mc_samples_test: number of MC samples during test and prediction
            output_noise_scale: scale of predicted sigmas
            prior_mu: prior mean value for bayesian layer
            prior_sigma: prior variance value for bayesian layer
            posterior_mu_init: mean initialization value for approximate posterior
            posterior_rho_init: variance initialization value for approximate posterior
                through softplus σ = log(1 + exp(ρ))
            bayesian_layer_type: `Flipout` or `Reparameterization`

        Raises:
            AssertionError: if ``num_mc_samples_train`` is not positive.
            AssertionError: if ``num_mc_samples_test`` is not positive.
        """
        super().__init__(model_class, model_args, lr, None, save_dir)

<<<<<<< HEAD
        # number of stochastic modules
        self.num_stochastic_modules = num_stochastic_modules
=======
        assert num_mc_samples_train > 0, "Need to sample at least once during training."
        assert num_mc_samples_test > 0, "Need to sample at least once during testing."
>>>>>>> 9f06d904

        self.save_hyperparameters()

        self._setup_bnn_with_vi()

        # update hyperparameters
        self.hparams["num_mc_samples_train"] = num_mc_samples_train
        self.hparams["num_mc_samples_test"] = num_mc_samples_test
        self.hparams["quantiles"] = quantiles
        self.hparams["weight_decay"] = 1e-5
        self.hparams["beta_elbo"] = beta_elbo
        self.hparams["output_noise_scale"] = output_noise_scale

        self.hparams["prior_mu"] = prior_mu
        self.hparams["prior_sigma"] = prior_sigma
        self.hparams["posterior_mu_init"] = posterior_mu_init
        self.hparams["posterior_rho_init"] = posterior_rho_init
        self.hparams["bayesian_layer_type"] = bayesian_layer_type
        self.hparams["num_training_points"] = num_training_points

    def _setup_bnn_with_vi(self) -> None:
        """Configure setup of the BNN Model."""
        self.bnn_args = {
            "prior_mu": self.hparams.prior_mu,
            "prior_sigma": self.hparams.prior_sigma,
            "posterior_mu_init": self.hparams.posterior_mu_init,
            "posterior_rho_init": self.hparams.posterior_rho_init,
            "type": self.hparams.bayesian_layer_type,
            "moped_enable": False,
        }
        # convert deterministic model to BNN
        dnn_to_bnn_some(
            self.model,
            self.bnn_args,
            num_stochastic_modules=self.num_stochastic_modules,
        )

        self.nll_loss = nn.GaussianNLLLoss(reduction="mean")

        # beta factor elbo
        self.beta_lambda = lambda epochs: self.hparams["beta_elbo"]
        # this is constant why do you need a lambda function here?
        # why not add * np.clip((epochs + 1) / 4000.0, a_min=1e-3, a_max=1.0)

    def forward(self, X: Tensor) -> Tensor:
        """Forward pass BNN+VI.

        Args:
            X: input data

        Returns:
            bnn output
        """
        return self.model(X)

    def compute_elbo_loss(self, X: Tensor, y: Tensor) -> Tuple[Tensor]:
        """Compute the ELBO loss.

        Args:
            X: input data
            y: target

        Returns:
            negative elbo loss and mean model output for logging
        """
        model_preds = []
        pred_losses = torch.zeros(self.hparams.num_mc_samples_train)
        kls = torch.zeros(self.hparams.num_mc_samples_train)

        # assume homoscedastic noise with std output_noise_scale
        output_var = torch.ones_like(y) * (self.hparams.output_noise_scale**2)

        for i in range(self.hparams.num_mc_samples_train):
            # mean prediction
            pred = self.forward(X)
            model_preds.append(pred.detach())
            # compute prediction loss with nll and track over samples
            pred_losses[i] = self.nll_loss(pred, y, output_var)
            # gather and track kl losses over mc_samples
            kls[i] = get_kl_loss(self.model)

        mean_pred = torch.cat(model_preds, dim=-1).mean(-1, keepdim=True)
        mean_pred_nll_loss = torch.mean(pred_losses)
        mean_kl = torch.mean(kls)

        # beta = self.beta_lambda(self.current_epoch)

        negative_beta_elbo = mean_pred_nll_loss + mean_kl
        return negative_beta_elbo, mean_pred

    # *(beta / self.hparams.num_training_points)
    def training_step(self, *args: Any, **kwargs: Any) -> Tensor:
        """Compute and return the training loss.

        Args:
            batch: the output of your DataLoader

        Returns:
            training loss
        """
        X, y = args[0]
        elbo_loss, mean_output = self.compute_elbo_loss(X, y)

        self.log("train_loss", elbo_loss)  # logging to Logger
        self.train_metrics(mean_output, y)

        return elbo_loss

    def validation_step(self, *args: Any, **kwargs: Any) -> Tensor:
        """Compute validation loss and log example predictions.

        Args:
            batch: the output of your DataLoader
            batch_idx: the index of this batch

        Returns:
            validation loss
        """
        X, y = args[0]
        elbo_loss, mean_output = self.compute_elbo_loss(X, y)

        self.log("val_loss", elbo_loss)  # logging to Logger
        self.train_metrics(mean_output, y)

        return elbo_loss

    def predict_step(
        self, X: Tensor, batch_idx: int = 0, dataloader_idx: int = 0
    ) -> Dict[str, np.ndarray]:
        """Prediction step.

        Args:
            X: prediction batch of shape [batch_size x input_dims]
        """
        preds = (
            torch.stack(
                [self.model(X) for _ in range(self.hparams.num_mc_samples_test)], dim=-1
            )
            .detach()
            .cpu()
            .numpy()
        )  # shape [num_samples, batch_size, num_outputs]

        mean = preds.mean(-1).squeeze(-1)
        std = preds.std(-1).squeeze(-1)
        quantiles = compute_quantiles_from_std(mean, std, self.hparams.quantiles)
        return {
            "mean": mean,
            "pred_uct": std,
            "epistemic_uct": std,
            "lower_quant": quantiles[:, 0],
            "upper_quant": quantiles[:, -1],
        }

    def exclude_from_wt_decay(
        self, named_params, weight_decay, skip_list=("mu", "rho")
    ):
        """Exclude non VI parameters from weight_decay optimization.

        Args:
            named_params:
            weight_decay:
            skip_list:

        Returns:
            split parameter groups for optimization with and without
            weight_decay
        """
        params = []
        excluded_params = []

        for name, param in named_params:
            if not param.requires_grad:
                continue
            elif any(layer_name in name for layer_name in skip_list):
                excluded_params.append(param)
            else:
                params.append(param)

        return [
            {"params": params, "weight_decay": weight_decay},
            {"params": excluded_params, "weight_decay": 0.0},
        ]

    def configure_optimizers(self) -> Dict[str, Any]:
        """Initialize the optimizer and learning rate scheduler.

        Returns:
            a "lr dict" according to the pytorch lightning documentation --
            https://pytorch-lightning.readthedocs.io/en/latest/common/lightning_module.html#configure-optimizers
        """
        params = self.exclude_from_wt_decay(
            self.named_parameters(), weight_decay=self.hparams.weight_decay
        )

        optimizer = torch.optim.AdamW(
            params, lr=self.hparams.lr, weight_decay=self.hparams.weight_decay
        )
        return optimizer<|MERGE_RESOLUTION|>--- conflicted
+++ resolved
@@ -70,13 +70,8 @@
         """
         super().__init__(model_class, model_args, lr, None, save_dir)
 
-<<<<<<< HEAD
-        # number of stochastic modules
-        self.num_stochastic_modules = num_stochastic_modules
-=======
         assert num_mc_samples_train > 0, "Need to sample at least once during training."
         assert num_mc_samples_test > 0, "Need to sample at least once during testing."
->>>>>>> 9f06d904
 
         self.save_hyperparameters()
 
