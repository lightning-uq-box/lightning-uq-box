--- conflicted
+++ resolved
@@ -4,12 +4,8 @@
 
 
 import os
-<<<<<<< HEAD
 from collections.abc import Iterator
-from typing import Any, Optional, Union
-=======
-from typing import Any, Dict, Iterator, List, Optional
->>>>>>> 01ac69b7
+from typing import Any, Optional
 
 import numpy as np
 import torch
@@ -84,13 +80,7 @@
 
     def __init__(
         self,
-<<<<<<< HEAD
-        model_class: Union[list[nn.Module], str],
-        model_args: dict[str, Any],
-        lr: float,
-=======
         model: nn.Module,
->>>>>>> 01ac69b7
         loss_fn: str,
         save_dir: str,
         lr: float,
@@ -120,18 +110,9 @@
         self.snapshot_dir = os.path.join(self.hparams.save_dir, "model_snapshots")
         os.makedirs(self.snapshot_dir)
 
-<<<<<<< HEAD
-        self.burnin_epochs = n_burnin_epochs
-        self.n_sgld_samples = n_sgld_samples
-        self.models: list[nn.Module] = []
-        self.quantiles = quantiles
-        self.weight_decay = weight_decay
-        self.noise_factor = noise_factor
-        self.lr = lr
-=======
         self.hparams["burnin_epochs"] = burnin_epochs
         self.hparams["n_sgld_samples"] = n_sgld_samples
-        self.hparams["models"]: List[nn.Module] = []
+        self.hparams["models"]: list[nn.Module] = []
         self.hparams["quantiles"] = quantiles
         self.hparams["weight_decay"] = weight_decay
         self.hparams["noise_factor"] = noise_factor
@@ -142,8 +123,7 @@
         self.hparams["weight_decay"] = weight_decay
         self.hparams["noise_factor"] = noise_factor
 
-        self.models: List[nn.Module] = []
->>>>>>> 01ac69b7
+        self.models: list[nn.Module] = []
         self.dir_list = []
 
         # manual optimization with SGLD optimizer
