"""Mc-Dropout module."""


from typing import Any, Dict

import numpy as np
import torch
import torch.nn as nn
from torch import Tensor

from uq_method_box.eval_utils import (
    compute_aleatoric_uncertainty,
    compute_epistemic_uncertainty,
    compute_predictive_uncertainty,
    compute_quantiles_from_std,
)

from .base import BaseModel


class MCDropoutModel(BaseModel):
    """MC-Dropout Model."""

    def __init__(
        self,
        config: Dict[str, Any],
        model: nn.Module = None,
        criterion: nn.Module = nn.MSELoss(),
    ) -> None:
        """Initialize a new instance of MCDropoutModel."""
        super().__init__(config, model, criterion)

        self.num_mc_samples = self.config["model"]["mc_samples"]

    def extract_mean_output(self, out: Tensor) -> Tensor:
        """Extract the mean output from model prediction.

        This supports

        Args:
            out: output from :meth:`self.forward` [batch_size x (mu, sigma)]

        Returns:
            extracted mean used for metric computation [batch_size x 1]
        """
        return out[:, 0:1]

    def test_step(self, *args: Any, **kwargs: Any) -> Tensor:
        """Test Step."""
        X, y = args[0]
        out_dict = self.predict_step(X)
        out_dict["targets"] = y.detach().squeeze(-1).numpy()
        return out_dict

    def predict_step(
        self, X: Tensor, batch_idx: int = 0, dataloader_idx: int = 0
    ) -> Dict[str, np.ndarray]:
        """Predict steps via Monte Carlo Sampling.

        Args:
            X: prediction batch of shape [batch_size x input_dims]

        Returns:
            mean and standard deviation of MC predictions
        """
        self.model.train()  # activate dropout during prediction
        preds = (
            torch.stack([self.model(X) for _ in range(self.num_mc_samples)], dim=-1)
            .detach()
            .numpy()
        )  # shape [num_samples, batch_size, num_outputs]

        mean_samples = preds[:, 0, :]

        # assume prediction with sigma
        if preds.shape[1] == 2:
            sigma_samples = preds[:, 1, :]
            mean = mean_samples.mean(-1)
            std = compute_predictive_uncertainty(mean_samples, sigma_samples)
            aleatoric = compute_aleatoric_uncertainty(sigma_samples)
            epistemic = compute_epistemic_uncertainty(mean_samples)
            quantiles = compute_quantiles_from_std(
                mean, std, self.config["model"].get("quantiles", [0.1, 0.5, 0.9])
            )
            return {
                "mean": mean,
                "pred_uct": std,
                "epistemic_uct": epistemic,
                "aleatoric_uct": aleatoric,
                "lower_quant": quantiles[:, 0],
                "upper_quant": quantiles[:, -1],
            }
        # assume mse prediction
        else:
            mean = mean_samples.mean(-1)
            std = mean_samples.std(-1)
            quantiles = compute_quantiles_from_std(
<<<<<<< HEAD
                mean, std, self.config["model"]["quantiles"]
=======
                mean, std, self.config["model"].get("quantiles", [0.1, 0.5, 0.9])
>>>>>>> 49efaa06
            )
            return {
                "mean": mean,
                "pred_uct": std,
                "epistemic_uct": std,
                "lower_quant": quantiles[:, 0],
                "upper_quant": quantiles[:, -1],
            }<|MERGE_RESOLUTION|>--- conflicted
+++ resolved
@@ -95,11 +95,7 @@
             mean = mean_samples.mean(-1)
             std = mean_samples.std(-1)
             quantiles = compute_quantiles_from_std(
-<<<<<<< HEAD
-                mean, std, self.config["model"]["quantiles"]
-=======
                 mean, std, self.config["model"].get("quantiles", [0.1, 0.5, 0.9])
->>>>>>> 49efaa06
             )
             return {
                 "mean": mean,
