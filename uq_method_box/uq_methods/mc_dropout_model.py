"""Mc-Dropout module."""


from typing import Any, Dict

import numpy as np
import torch
import torch.nn as nn
from torch import Tensor

from .base import BaseModel
from .utils import process_model_prediction


class MCDropoutModel(BaseModel):
    """MC-Dropout Model."""

    def __init__(
        self,
        model: nn.Module,
        optimizer: type[torch.optim.Optimizer],
        num_mc_samples: int,
        loss_fn: nn.Module,
        burnin_epochs: int,
        max_epochs: int,
        save_dir: str,
        quantiles: list[float] = [0.1, 0.5, 0.9],
    ) -> None:
        """Initialize a new instance of MCDropoutModel.

        Args:
            model_class:
            model_args:
            num_mc_samples: number of MC samples during prediction
        """
        super().__init__(model, optimizer, loss_fn, save_dir)

<<<<<<< HEAD
        self.quantiles = quantiles
=======
        self.hparams["quantiles"] = quantiles
>>>>>>> 6f655c33
        self.hparams["num_mc_samples"] = num_mc_samples
        self.hparams["burnin_epochs"] = burnin_epochs
        self.hparams["max_epochs"] = max_epochs

        assert (
<<<<<<< HEAD
            burnin_epochs <= max_epochs
=======
            self.hparams.burnin_epochs <= self.hparams.max_epochs
>>>>>>> 6f655c33
        ), "The max_epochs needs to be larger than the burnin phase."

    def extract_mean_output(self, out: Tensor) -> Tensor:
        """Extract the mean output from model prediction.

        This supports

        Args:
            out: output from :meth:`self.forward` [batch_size x (mu, sigma)]

        Returns:
            extracted mean used for metric computation [batch_size x 1]
        """
        return out[:, 0:1]

    def training_step(self, *args: Any, **kwargs: Any) -> Tensor:
        """Compute and return the training loss.

        Args:
            batch: the output of your DataLoader

        Returns:
            training loss
        """
        X, y = args[0]
        out = self.forward(X)

        if self.current_epoch < self.hparams.burnin_epochs:
            loss = nn.functional.mse_loss(self.extract_mean_output(out), y)
        else:
            loss = self.loss_fn(out, y)

        self.log("train_loss", loss)  # logging to Logger
        self.train_metrics(self.extract_mean_output(out), y)

        return loss

    def test_step(self, *args: Any, **kwargs: Any) -> Tensor:
        """Test Step."""
        X, y = args[0]
        out_dict = self.predict_step(X)
        out_dict["targets"] = y.detach().squeeze(-1).cpu().numpy()
        return out_dict

    def predict_step(
        self, X: Tensor, batch_idx: int = 0, dataloader_idx: int = 0
    ) -> Dict[str, np.ndarray]:
        """Predict steps via Monte Carlo Sampling.

        Args:
            X: prediction batch of shape [batch_size x input_dims]

        Returns:
            mean and standard deviation of MC predictions
        """
        self.model.train()  # activate dropout during prediction
        with torch.no_grad():
            preds = (
                torch.stack(
                    [self.model(X) for _ in range(self.hparams.num_mc_samples)], dim=-1
                )
                .detach()
                .numpy()
<<<<<<< HEAD
            )  # shape [batch_size, num_outputs, num_samples]

        return process_model_prediction(preds, self.hparams.quantiles)
=======
            )  # shape [num_samples, batch_size, num_outputs]

        mean_samples = preds[:, 0, :]

        # assume prediction with sigma
        if preds.shape[1] == 2:
            log_sigma_2 = preds[:, 1, :]
            eps = np.ones_like(log_sigma_2) * 1e-6
            sigma_samples = np.sqrt(eps + np.exp(log_sigma_2))
            mean = mean_samples.mean(-1)
            std = compute_predictive_uncertainty(mean_samples, sigma_samples)
            aleatoric = compute_aleatoric_uncertainty(sigma_samples)
            epistemic = compute_epistemic_uncertainty(mean_samples)
            quantiles = compute_quantiles_from_std(mean, std, self.hparams.quantiles)
            return {
                "mean": mean,
                "pred_uct": std,
                "epistemic_uct": epistemic,
                "aleatoric_uct": aleatoric,
                "lower_quant": quantiles[:, 0],
                "upper_quant": quantiles[:, -1],
            }
        # assume mse prediction
        else:
            mean = mean_samples.mean(-1)
            std = mean_samples.std(-1)
            quantiles = compute_quantiles_from_std(mean, std, self.hparams.quantiles)
            return {
                "mean": mean,
                "pred_uct": std,
                "epistemic_uct": std,
                "lower_quant": quantiles[:, 0],
                "upper_quant": quantiles[:, -1],
            }
>>>>>>> 6f655c33
<|MERGE_RESOLUTION|>--- conflicted
+++ resolved
@@ -35,21 +35,13 @@
         """
         super().__init__(model, optimizer, loss_fn, save_dir)
 
-<<<<<<< HEAD
-        self.quantiles = quantiles
-=======
         self.hparams["quantiles"] = quantiles
->>>>>>> 6f655c33
         self.hparams["num_mc_samples"] = num_mc_samples
         self.hparams["burnin_epochs"] = burnin_epochs
         self.hparams["max_epochs"] = max_epochs
 
         assert (
-<<<<<<< HEAD
-            burnin_epochs <= max_epochs
-=======
             self.hparams.burnin_epochs <= self.hparams.max_epochs
->>>>>>> 6f655c33
         ), "The max_epochs needs to be larger than the burnin phase."
 
     def extract_mean_output(self, out: Tensor) -> Tensor:
@@ -113,43 +105,6 @@
                 )
                 .detach()
                 .numpy()
-<<<<<<< HEAD
             )  # shape [batch_size, num_outputs, num_samples]
 
-        return process_model_prediction(preds, self.hparams.quantiles)
-=======
-            )  # shape [num_samples, batch_size, num_outputs]
-
-        mean_samples = preds[:, 0, :]
-
-        # assume prediction with sigma
-        if preds.shape[1] == 2:
-            log_sigma_2 = preds[:, 1, :]
-            eps = np.ones_like(log_sigma_2) * 1e-6
-            sigma_samples = np.sqrt(eps + np.exp(log_sigma_2))
-            mean = mean_samples.mean(-1)
-            std = compute_predictive_uncertainty(mean_samples, sigma_samples)
-            aleatoric = compute_aleatoric_uncertainty(sigma_samples)
-            epistemic = compute_epistemic_uncertainty(mean_samples)
-            quantiles = compute_quantiles_from_std(mean, std, self.hparams.quantiles)
-            return {
-                "mean": mean,
-                "pred_uct": std,
-                "epistemic_uct": epistemic,
-                "aleatoric_uct": aleatoric,
-                "lower_quant": quantiles[:, 0],
-                "upper_quant": quantiles[:, -1],
-            }
-        # assume mse prediction
-        else:
-            mean = mean_samples.mean(-1)
-            std = mean_samples.std(-1)
-            quantiles = compute_quantiles_from_std(mean, std, self.hparams.quantiles)
-            return {
-                "mean": mean,
-                "pred_uct": std,
-                "epistemic_uct": std,
-                "lower_quant": quantiles[:, 0],
-                "upper_quant": quantiles[:, -1],
-            }
->>>>>>> 6f655c33
+        return process_model_prediction(preds, self.hparams.quantiles)