"""Mc-Dropout module."""


from typing import Any

import numpy as np
import torch
import torch.nn as nn
from torch import Tensor

from .base import BaseModel
from .utils import process_model_prediction


class MCDropoutModel(BaseModel):
    """MC-Dropout Model."""

    def __init__(
        self,
        model: nn.Module,
        optimizer: type[torch.optim.Optimizer],
        num_mc_samples: int,
        loss_fn: nn.Module,
        burnin_epochs: int,
        max_epochs: int,
        save_dir: str,
        quantiles: list[float] = [0.1, 0.5, 0.9],
    ) -> None:
        """Initialize a new instance of MCDropoutModel.

        Args:
            model_class:
            model_args:
            num_mc_samples: number of MC samples during prediction
        """
        super().__init__(model, optimizer, loss_fn, save_dir)

        self.hparams["quantiles"] = quantiles
        self.hparams["num_mc_samples"] = num_mc_samples
        self.hparams["burnin_epochs"] = burnin_epochs
        self.hparams["max_epochs"] = max_epochs

        assert (
            self.hparams.burnin_epochs <= self.hparams.max_epochs
        ), "The max_epochs needs to be larger than the burnin phase."

    def extract_mean_output(self, out: Tensor) -> Tensor:
        """Extract the mean output from model prediction.

        This supports

        Args:
            out: output from :meth:`self.forward` [batch_size x (mu, sigma)]

        Returns:
            extracted mean used for metric computation [batch_size x 1]
        """
        return out[:, 0:1]

    def training_step(self, *args: Any, **kwargs: Any) -> Tensor:
        """Compute and return the training loss.

        Args:
            batch: the output of your DataLoader

        Returns:
            training loss
        """
        X, y = args[0]
        out = self.forward(X)

        if self.current_epoch < self.hparams.burnin_epochs:
            loss = nn.functional.mse_loss(self.extract_mean_output(out), y)
        else:
            loss = self.loss_fn(out, y)

        self.log("train_loss", loss)  # logging to Logger
        self.train_metrics(self.extract_mean_output(out), y)

        return loss

    def test_step(self, *args: Any, **kwargs: Any) -> Tensor:
        """Test Step."""
        X, y = args[0]
        out_dict = self.predict_step(X)
        out_dict["targets"] = y.detach().squeeze(-1).cpu().numpy()
        return out_dict

    def predict_step(
        self, X: Tensor, batch_idx: int = 0, dataloader_idx: int = 0
    ) -> dict[str, np.ndarray]:
        """Predict steps via Monte Carlo Sampling.

        Args:
            X: prediction batch of shape [batch_size x input_dims]

        Returns:
            mean and standard deviation of MC predictions
        """
        self.model.train()  # activate dropout during prediction
        with torch.no_grad():
            preds = (
                torch.stack(
                    [self.model(X) for _ in range(self.hparams.num_mc_samples)], dim=-1
                )
                .detach()
                .numpy()
            )  # shape [batch_size, num_outputs, num_samples]

<<<<<<< HEAD
        mean_samples = preds[:, 0, :]

        # assume prediction with sigma
        if preds.shape[1] == 2:
            sigma_samples = preds[:, 1, :]
            mean = mean_samples.mean(-1)
            std = compute_predictive_uncertainty(mean_samples, sigma_samples)
            aleatoric = compute_aleatoric_uncertainty(sigma_samples)
            epistemic = compute_epistemic_uncertainty(mean_samples)
            quantiles = compute_quantiles_from_std(mean, std, self.quantiles)
            return {
                "mean": mean,
                "pred_uct": std,
                "epistemic_uct": epistemic,
                "aleatoric_uct": aleatoric,
                "lower_quant": quantiles[:, 0],
                "upper_quant": quantiles[:, -1],
            }
        # assume mse prediction
        else:
            mean = mean_samples.mean(-1)
            std = mean_samples.std(-1)
            quantiles = compute_quantiles_from_std(mean, std, self.quantiles)
            return {
                "mean": mean,
                "pred_uct": std,
                "epistemic_uct": std,
                "lower_quant": quantiles[:, 0],
                "upper_quant": quantiles[:, -1],
            }
=======
        return process_model_prediction(preds, self.hparams.quantiles)
>>>>>>> 4aa79d56
<|MERGE_RESOLUTION|>--- conflicted
+++ resolved
@@ -107,37 +107,5 @@
                 .numpy()
             )  # shape [batch_size, num_outputs, num_samples]
 
-<<<<<<< HEAD
-        mean_samples = preds[:, 0, :]
 
-        # assume prediction with sigma
-        if preds.shape[1] == 2:
-            sigma_samples = preds[:, 1, :]
-            mean = mean_samples.mean(-1)
-            std = compute_predictive_uncertainty(mean_samples, sigma_samples)
-            aleatoric = compute_aleatoric_uncertainty(sigma_samples)
-            epistemic = compute_epistemic_uncertainty(mean_samples)
-            quantiles = compute_quantiles_from_std(mean, std, self.quantiles)
-            return {
-                "mean": mean,
-                "pred_uct": std,
-                "epistemic_uct": epistemic,
-                "aleatoric_uct": aleatoric,
-                "lower_quant": quantiles[:, 0],
-                "upper_quant": quantiles[:, -1],
-            }
-        # assume mse prediction
-        else:
-            mean = mean_samples.mean(-1)
-            std = mean_samples.std(-1)
-            quantiles = compute_quantiles_from_std(mean, std, self.quantiles)
-            return {
-                "mean": mean,
-                "pred_uct": std,
-                "epistemic_uct": std,
-                "lower_quant": quantiles[:, 0],
-                "upper_quant": quantiles[:, -1],
-            }
-=======
-        return process_model_prediction(preds, self.hparams.quantiles)
->>>>>>> 4aa79d56
+        return process_model_prediction(preds, self.hparams.quantiles)