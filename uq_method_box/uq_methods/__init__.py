"""UQ-Methods as Lightning Modules."""

from .base import BaseModel
from .bayes_by_backprop import BayesByBackpropModel
from .cqr_model import CQR
from .deep_ensemble_model import DeepEnsembleModel
from .deep_evidential_regression import DERModel
from .deep_kernel_learning import DeepKernelLearningModel, DKLGPLayer, initial_values
from .deterministic_gaussian import DeterministicGaussianModel
from .deterministic_uncertainty_estimation import DUEModel
from .laplace_model import LaplaceModel
from .loss_functions import NLL, DERLoss, QuantileLoss
from .mc_dropout_model import MCDropoutModel
from .quantile_regression_model import QuantileRegressionModel
<<<<<<< HEAD
from .spectral_normalized_layers import (
    SpectralBatchNorm1d,
    SpectralBatchNorm2d,
    SpectralNormConv,
    SpectralNormFC,
    spectral_normalize_model_layers,
)
=======
from .sgld import SGLDModel
from .swag import SWAGModel
>>>>>>> 6f655c33

__all__ = (
    # base model
    "BaseModel",
    # conformalized Quantile Regression
    "CQR",
    # MC-Dropout
    "MCDropoutModel",
    # Laplace Approximation
    "LaplaceModel",
    # Quantile Regression
    "QuantileRegressionModel",
    # Deep Ensemble Wrapper
    "DeepEnsembleModel",
    # Deterministic Gaussian Model
    "DeterministicGaussianModel",
<<<<<<< HEAD
    # Deep Uncertainty Estimation Model
    "DUEModel",
    # Deep Kernel Learning Model
    "DeepKernelLearningModel",
    # Approximate GP model for DKL
    "DKLGPLayer",
    "initial_values",
=======
    # SWAG Model
    "SWAGModel",
    # SGLD Model.
    "SGLDModel",
>>>>>>> 6f655c33
    # Bayes by Backprop
    "BayesByBackpropModel",
    # Deep Evidential Regression Model
    "DERModel",
<<<<<<< HEAD
    # Spectral Normalization Layers
    "SpectralBatchNorm1d",
    "SpectralBatchNorm2d",
    "SpectralNormConv",
    "SpectralNormFC",
    "spectral_normalize_model_layers",
=======
    # Loss Functions
    "NLL",
    "QuantileLoss",
    "DERLoss",
>>>>>>> 6f655c33
)<|MERGE_RESOLUTION|>--- conflicted
+++ resolved
@@ -12,7 +12,7 @@
 from .loss_functions import NLL, DERLoss, QuantileLoss
 from .mc_dropout_model import MCDropoutModel
 from .quantile_regression_model import QuantileRegressionModel
-<<<<<<< HEAD
+from .sgld import SGLDModel
 from .spectral_normalized_layers import (
     SpectralBatchNorm1d,
     SpectralBatchNorm2d,
@@ -20,10 +20,7 @@
     SpectralNormFC,
     spectral_normalize_model_layers,
 )
-=======
-from .sgld import SGLDModel
 from .swag import SWAGModel
->>>>>>> 6f655c33
 
 __all__ = (
     # base model
@@ -40,7 +37,6 @@
     "DeepEnsembleModel",
     # Deterministic Gaussian Model
     "DeterministicGaussianModel",
-<<<<<<< HEAD
     # Deep Uncertainty Estimation Model
     "DUEModel",
     # Deep Kernel Learning Model
@@ -48,27 +44,22 @@
     # Approximate GP model for DKL
     "DKLGPLayer",
     "initial_values",
-=======
     # SWAG Model
     "SWAGModel",
     # SGLD Model.
     "SGLDModel",
->>>>>>> 6f655c33
     # Bayes by Backprop
     "BayesByBackpropModel",
     # Deep Evidential Regression Model
     "DERModel",
-<<<<<<< HEAD
     # Spectral Normalization Layers
     "SpectralBatchNorm1d",
     "SpectralBatchNorm2d",
     "SpectralNormConv",
     "SpectralNormFC",
     "spectral_normalize_model_layers",
-=======
     # Loss Functions
     "NLL",
     "QuantileLoss",
     "DERLoss",
->>>>>>> 6f655c33
 )