"""UQ-Methods as Lightning Modules."""

from .base import BaseModel
from .bayes_by_backprop import BayesByBackpropModel
from .bnn_vi import BayesianNeuralNetwork_VI
from .cqr_model import CQR
from .deep_ensemble_model import DeepEnsembleModel
from .deep_evidential_regression import DERModel
from .deterministic_gaussian import DeterministicGaussianModel
from .laplace_model import LaplaceModel
from .loss_functions import NLL, DERLoss, QuantileLoss
from .mc_dropout_model import MCDropoutModel
from .quantile_regression_model import QuantileRegressionModel
from .sgld import SGLDModel
from .swag import SWAGModel

__all__ = (
    # base model
    "BaseModel",
    # conformalized Quantile Regression
    "CQR",
    # MC-Dropout
    "MCDropoutModel",
    # Laplace Approximation
    "LaplaceModel",
    # Quantile Regression
    "QuantileRegressionModel",
    # Deep Ensemble Wrapper
    "DeepEnsembleModel",
    # Deterministic Gaussian Model
    "DeterministicGaussianModel",
    # SWAG Model
    "SWAGModel",
    # SGLD Model.
    "SGLDModel",
    # Bayes by Backprop
    "BayesByBackpropModel",
    # Deep Evidential Regression Model
    "DERModel",
<<<<<<< HEAD
    # Bayesian Neural Network trained with Variational Inference
    "BayesianNeuralNetwork_VI",
=======
    # Loss Functions
    "NLL",
    "QuantileLoss",
    "DERLoss",
>>>>>>> 4aa79d56
)<|MERGE_RESOLUTION|>--- conflicted
+++ resolved
@@ -37,13 +37,10 @@
     "BayesByBackpropModel",
     # Deep Evidential Regression Model
     "DERModel",
-<<<<<<< HEAD
     # Bayesian Neural Network trained with Variational Inference
     "BayesianNeuralNetwork_VI",
-=======
     # Loss Functions
     "NLL",
     "QuantileLoss",
     "DERLoss",
->>>>>>> 4aa79d56
 )