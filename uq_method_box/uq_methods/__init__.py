--- conflicted
+++ resolved
@@ -52,17 +52,14 @@
     "SGLDModel",
     # Deep Evidential Regression Model
     "DERModel",
-<<<<<<< HEAD
     # Spectral Normalization Layers
     "SpectralBatchNorm1d",
     "SpectralBatchNorm2d",
     "SpectralNormConv",
     "SpectralNormFC",
     "spectral_normalize_model_layers",
-=======
     # BNN with ELBO
     "BNN_VI_ELBO",
->>>>>>> 445c4861
     # Bayesian Neural Network trained with Variational Inference
     "BNN_VI",
     "BNN_VI_Batched",
