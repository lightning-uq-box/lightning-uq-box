--- conflicted
+++ resolved
@@ -51,21 +51,18 @@
     "SGLDModel",
     # Deep Evidential Regression Model
     "DERModel",
-<<<<<<< HEAD
     # Spectral Normalization Layers
     "SpectralBatchNorm1d",
     "SpectralBatchNorm2d",
     "SpectralNormConv",
     "SpectralNormFC",
     "spectral_normalize_model_layers",
-=======
     # Bayesian Neural Network trained with Variational Inference
     "BNN_VI",
     "BNN_VI_Batched",
     # BNN with Latent Variables
     "BNN_LV_VI",
     "BNN_LV_VI_Batched",
->>>>>>> 2da25acd
     # Loss Functions
     "NLL",
     "QuantileLoss",
