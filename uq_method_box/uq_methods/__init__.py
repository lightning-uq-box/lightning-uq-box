--- conflicted
+++ resolved
@@ -26,13 +26,10 @@
     "DeepEnsembleModel",
     # Deterministic Gaussian Model
     "DeterministicGaussianModel",
-<<<<<<< HEAD
     # SGLD Model.
     "SGLDModel",
-=======
     # Bayes by Backprop
     "BayesByBackpropModel",
     # Deep Evidential Regression Model
     "DERModel",
->>>>>>> 8be2ff03
 )