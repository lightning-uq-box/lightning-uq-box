--- conflicted
+++ resolved
@@ -1,11 +1,7 @@
 """UQ-Methods as Lightning Modules."""
 
 from .base import BaseModel
-<<<<<<< HEAD
 from .bayes_by_backprop import BayesByBackpropModel
-=======
->>>>>>> 2f3d5506
-from .bnn_vi import BayesianNeuralNetwork_VI
 from .cqr_model import CQR
 from .deep_ensemble_model import DeepEnsembleModel
 from .deep_evidential_regression import DERModel
@@ -38,8 +34,8 @@
     "SGLDModel",
     # Deep Evidential Regression Model
     "DERModel",
-    # Bayesian Neural Network trained with Variational Inference
-    "BayesianNeuralNetwork_VI",
+    # Bayes By Backprop Model
+    "BayesByBackpropModel",
     # Loss Functions
     "NLL",
     "QuantileLoss",
