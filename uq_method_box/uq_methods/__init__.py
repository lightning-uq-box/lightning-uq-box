"""UQ-Methods as Lightning Modules."""

<<<<<<< HEAD
from .base import BaseModel, EnsembleModel
from .bayes_by_backprop import BayesByBackpropModel
=======
from .base import BaseModel
>>>>>>> a091bcc6
from .cqr_model import CQR
from .deep_ensemble_model import DeepEnsembleModel
from .deterministic_gaussian import DeterministicGaussianModel
from .laplace_model import LaplaceModel
from .mc_dropout_model import MCDropoutModel
from .quantile_regression_model import QuantileRegressionModel

__all__ = (
    # base model
    "BaseModel",
    # conformalized Quantile Regression
    "CQR",
    # MC-Dropout
    "MCDropoutModel",
    # Laplace Approximation
    "LaplaceModel",
    # Quantile Regression
    "QuantileRegressionModel",
    # Deep Ensemble Wrapper
    "DeepEnsembleModel",
    # Deterministic Gaussian Model
    "DeterministicGaussianModel",
    # Bayes by Backprop
    "BayesByBackpropModel",
)<|MERGE_RESOLUTION|>--- conflicted
+++ resolved
@@ -1,11 +1,7 @@
 """UQ-Methods as Lightning Modules."""
 
-<<<<<<< HEAD
-from .base import BaseModel, EnsembleModel
+from .base import BaseModel
 from .bayes_by_backprop import BayesByBackpropModel
-=======
-from .base import BaseModel
->>>>>>> a091bcc6
 from .cqr_model import CQR
 from .deep_ensemble_model import DeepEnsembleModel
 from .deterministic_gaussian import DeterministicGaussianModel
