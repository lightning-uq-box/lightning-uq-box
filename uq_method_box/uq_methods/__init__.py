"""UQ-Methods as Lightning Modules."""

from .base import BaseModel
from .bayes_by_backprop import BayesByBackpropModel
from .cqr_model import CQR
from .deep_ensemble_model import DeepEnsembleModel
from .deep_evidential_regression import DERModel
from .deterministic_gaussian import DeterministicGaussianModel
from .laplace_model import LaplaceModel
from .mc_dropout_model import MCDropoutModel
from .quantile_regression_model import QuantileRegressionModel
<<<<<<< HEAD
from .swag import SWAGModel
=======
from .sgld import SGLDModel
>>>>>>> a3e920b8

__all__ = (
    # base model
    "BaseModel",
    # conformalized Quantile Regression
    "CQR",
    # MC-Dropout
    "MCDropoutModel",
    # Laplace Approximation
    "LaplaceModel",
    # Quantile Regression
    "QuantileRegressionModel",
    # Deep Ensemble Wrapper
    "DeepEnsembleModel",
    # Deterministic Gaussian Model
    "DeterministicGaussianModel",
<<<<<<< HEAD
    # SWAG Model
    "SWAGModel",
=======
    # SGLD Model.
    "SGLDModel",
    # Bayes by Backprop
    "BayesByBackpropModel",
    # Deep Evidential Regression Model
    "DERModel",
>>>>>>> a3e920b8
)<|MERGE_RESOLUTION|>--- conflicted
+++ resolved
@@ -9,11 +9,8 @@
 from .laplace_model import LaplaceModel
 from .mc_dropout_model import MCDropoutModel
 from .quantile_regression_model import QuantileRegressionModel
-<<<<<<< HEAD
+from .sgld import SGLDModel
 from .swag import SWAGModel
-=======
-from .sgld import SGLDModel
->>>>>>> a3e920b8
 
 __all__ = (
     # base model
@@ -30,15 +27,12 @@
     "DeepEnsembleModel",
     # Deterministic Gaussian Model
     "DeterministicGaussianModel",
-<<<<<<< HEAD
     # SWAG Model
     "SWAGModel",
-=======
     # SGLD Model.
     "SGLDModel",
     # Bayes by Backprop
     "BayesByBackpropModel",
     # Deep Evidential Regression Model
     "DERModel",
->>>>>>> a3e920b8
 )