--- conflicted
+++ resolved
@@ -37,13 +37,7 @@
         save_dir: str,
         part_stoch_module_names: Optional[list[Union[int, str]]] = None,
         num_datapoints_for_bn_update: Optional[int] = None,
-<<<<<<< HEAD
-        target_scaler: StandardScaler = None,
-        swag_fitted: bool = False,
-        quantiles: List[float] = [0.1, 0.5, 0.9],
-=======
         quantiles: list[float] = [0.1, 0.5, 0.9],
->>>>>>> 2da25acd
     ) -> None:
         """Initialize a new instance of Laplace Model Wrapper.
 
@@ -63,31 +57,15 @@
         self.train_loader = train_loader
         self.model = model
 
-<<<<<<< HEAD
-        self.criterion = retrieve_loss_fn(loss_fn)
-
-=======
         self.loss_fn = loss_fn
         self.swag_fitted = False
->>>>>>> 2da25acd
         self.current_iteration = 0
         self.num_tracked = 0
 
-<<<<<<< HEAD
-        self._create_swag_buffers(model)
-
-    def forward(self, X: Tensor, **kwargs: Any) -> Any:
-        """Forward method."""
-        if self.hparams.swag_fitted:
-            return self.model(X)
-        else:
-            raise RuntimeError("Forward only after SWAG has been fitted.")
-=======
         self.model_w_and_b_module_names = self._find_weights_and_bias_modules(
             self.model
         )
         self._create_swag_buffers(self.model)
->>>>>>> 2da25acd
 
     def training_step(self, *args: Any, **kwargs: Any) -> Tensor:
         """Not intended to be used."""
@@ -115,20 +93,6 @@
             instance: underlying model instance for which to create buffers
         """
         for name, parameter in instance.named_parameters():
-<<<<<<< HEAD
-            name = name.replace(".", "_")
-            instance.register_buffer(f"{name}_mean", deepcopy(parameter))
-            instance.register_buffer(
-                f"{name}_squared_mean", torch.zeros_like(parameter)
-            )
-            instance.register_buffer(
-                f"{name}_D_block",
-                torch.zeros(
-                    (self.hparams.max_swag_snapshots, *parameter.shape),
-                    device=parameter.device,
-                ),
-            )
-=======
             # check for partial stochasticity modules
             if name in self.model_w_and_b_module_names:
                 name = name.replace(".", "_")
@@ -145,7 +109,6 @@
                 )
             else:
                 continue
->>>>>>> 2da25acd
         instance.register_buffer("num_snapshots_tracked", torch.tensor(0, dtype=int))
         # return instance
 
@@ -201,19 +164,6 @@
 
         sampled = {}
 
-<<<<<<< HEAD
-        _, first_param = next(iter(self.model.named_parameters()))
-        K_sample = (
-            Normal(
-                torch.zeros(self.hparams.max_swag_snapshots),
-                torch.ones(self.hparams.max_swag_snapshots),
-            )
-            .sample()
-            .to(first_param.device)  # should have lightning device
-        )
-
-        for name, _ in self.model.named_parameters():
-=======
         # find first param
         for name, param in self.model.named_parameters():
             if name in self.model_w_and_b_module_names:
@@ -231,7 +181,6 @@
                 continue
 
         for name in self.model_w_and_b_module_names:
->>>>>>> 2da25acd
             mean = self._get_buffer_for_param(name, "mean")
             squared_mean = self._get_buffer_for_param(name, "squared_mean")
             d_block = self._get_buffer_for_param(name, "D_block")
@@ -306,12 +255,6 @@
 
     def on_test_start(self) -> None:
         """Fit the SWAG approximation."""
-<<<<<<< HEAD
-        if not self.hparams.swag_fitted:
-            swag_optimizer = torch.optim.SGD(
-                self.model.parameters(), lr=self.hparams.swag_lr
-            )
-=======
         if not self.swag_fitted:
             swag_params: list[nn.Parameter] = [
                 param
@@ -319,7 +262,6 @@
                 if name in self.model_w_and_b_module_names
             ]
             swag_optimizer = torch.optim.SGD(swag_params, lr=self.hparams.swag_lr)
->>>>>>> 2da25acd
 
             # lightning automatically disables gradient computation during test
             with torch.inference_mode(False):
@@ -343,7 +285,7 @@
 
     def predict_step(
         self, X: Tensor, batch_idx: int = 0, dataloader_idx: int = 0
-    ) -> Dict[str, np.ndarray]:
+    ) -> dict[str, np.ndarray]:
         """Prediction step that produces conformalized prediction sets.
 
         Args:
@@ -365,47 +307,11 @@
 
         preds = np.stack(preds, axis=-1)
 
-<<<<<<< HEAD
-        mean_samples = preds[:, 0, :]
-
-        # assume prediction with sigma
-        # this is also quiet common across models so standardize this
-        if preds.shape[1] == 2:
-            log_sigma_2_samples = preds[:, 1, :]
-            eps = np.ones_like(log_sigma_2_samples) * 1e-6
-            sigma_samples = np.sqrt(eps + np.exp(log_sigma_2_samples))
-            mean = mean_samples.mean(-1)
-            std = compute_predictive_uncertainty(mean_samples, sigma_samples)
-            aleatoric = compute_aleatoric_uncertainty(sigma_samples)
-            epistemic = compute_epistemic_uncertainty(mean_samples)
-            quantiles = compute_quantiles_from_std(mean, std, self.hparams.quantiles)
-            return {
-                "mean": mean,
-                "pred_uct": std,
-                "epistemic_uct": epistemic,
-                "aleatoric_uct": aleatoric,
-                "lower_quant": quantiles[:, 0],
-                "upper_quant": quantiles[:, -1],
-            }
-        # assume mse prediction
-        else:
-            mean = mean_samples.mean(-1)
-            std = mean_samples.std(-1)
-            quantiles = compute_quantiles_from_std(mean, std, self.hparams.quantiles)
-            return {
-                "mean": mean,
-                "pred_uct": std,
-                "epistemic_uct": std,
-                "lower_quant": quantiles[:, 0],
-                "upper_quant": quantiles[:, -1],
-            }
-=======
         return process_model_prediction(preds, self.hparams.quantiles)
 
     def configure_optimizers(self) -> dict[str, Any]:
         """Manually implemented."""
         pass
->>>>>>> 2da25acd
 
 
 # Adapted from https://github.com/GSK-AI/afterglow/blob/master/afterglow/trackers/batchnorm.py # noqa: E501
