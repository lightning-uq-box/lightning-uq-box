"""Loss Functions specific to UQ-methods."""

import math
from typing import List

import torch
import torch.nn as nn
from torch import Tensor


class NLL(nn.Module):
    """Negative Log Likelihood loss."""

    def __init__(self):
        """Initialize a new instance of NLL."""
        super().__init__()

    def forward(self, preds: Tensor, target: Tensor):
        """Compute NLL Loss.

        Args:
          preds: batch_size x 2, consisting of mu and sigma
          target: batch_size x 1, regression targets

        Returns:
          computed loss for the entire batch
        """
        eps = torch.ones_like(target) * 1e-6
        mu, sigma = preds[:, 0].unsqueeze(-1), preds[:, 1].unsqueeze(-1)
        loss = torch.log(sigma**2) + ((target - mu) ** 2 / torch.max(sigma**2, eps))
        loss = torch.mean(loss, dim=0)
        return loss


class QuantileLoss(nn.Module):
    """Quantile or Pinball Loss function."""

    def __init__(self, quantiles: List[float]) -> None:
        """Initialize a new instance of Quantile Loss function."""
        super().__init__()
        self.quantiles = quantiles

    def pinball_loss(self, y: Tensor, y_hat: Tensor, alpha: float):
        """Pinball Loss for a desired quantile alpha.

        Args:
            y: true targets of shape [batch_size]
            y_hat: model predictions for specific quantile of shape [batch_size]
            alpha: quantile

        Returns:
            computed loss for a single quantile
        """
        delta = y - y_hat  # (shape: (batch_size))
        abs_delta = torch.abs(delta)  # (shape: (batch_size))

        loss = torch.zeros_like(y)  # (shape: (batch_size))
        loss[delta > 0] = alpha * abs_delta[delta > 0]  # (shape: (batch_size))
        loss[delta <= 0] = (1.0 - alpha) * abs_delta[
            delta <= 0
        ]  # (shape: (batch_size))
        loss = torch.mean(loss)
        return loss

    def forward(self, preds: Tensor, target: Tensor):
        """Compute Quantile Loss.

        Args:
            preds: model predictions of shape [batch_size x num_quantiles]
            target: targets of shape [batch_size x 1]

        Returns:
            computed loss for all quantiles over the entire batch
        """
        loss = torch.stack(
            [
                self.pinball_loss(preds[:, idx], target.squeeze(), alpha)
                for idx, alpha in enumerate(self.quantiles)
            ]
        )
<<<<<<< HEAD
        return loss.mean()


class QuantileLossAlt(nn.Module):
    """Alternative Quantile Loss.

    Taken from https://www.kaggle.com/code/abiolatti/deep-quantile-regression-in-keras
    """

    def __init__(self, quantiles: List[float], delta=1e-4) -> None:
        """Initialize a new instance of the loss function.

        Args:
          quantiles: the quantiles that the model is predicting
          delta: scaler, see https://pytorch.org/docs/stable/generated/
            torch.nn.HuberLoss.html
        """
        super().__init__()
        self.device = torch.device("cuda" if torch.cuda.is_available() else "cpu")
        self.quantiles = torch.Tensor(quantiles).unsqueeze(0).to(self.device)
        self.delta = delta

    def forward(self, preds: Tensor, targets: Tensor):
        """Compute Pinball Loss.

        Args:
          preds: model quantile predictions [batch_size, num_quantiles]
          target: target data [batch_size, 1]

        Returns:
          computed Pinball loss over the entire batch
        """
        Idx = (targets <= preds).type(torch.float32)
        d = torch.abs(targets - preds)
        correction = Idx * (1 - self.quantiles) + (1 - Idx) * self.quantiles

        # huber loss
        huber_loss = torch.sum(
            correction
            * torch.where(
                d <= self.delta, 0.5 * d**2 / self.delta, d - 0.5 * self.delta
            ),
            dim=-1,
        )
        # order loss
        q_order_loss = torch.sum(
            torch.maximum(
                torch.Tensor([0.0]).to(self.device), preds[:, :-1] - preds[:, 1:] + 1e-6
            ),
            -1,
        )

        return (huber_loss + q_order_loss).mean()  # mean over batch


class DERLoss(nn.Module):
    """Deep Evidential Regression Loss.

    Taken from: https://github.com/pasteurlabs/unreasonable_effective_der/blob/
    4631afcde895bdc7d0927b2682224f9a8a181b2c/models.py#L46

    This implements the loss corresponding to equation ...

    """

    def __init__(self, coeff: float = 0.01) -> None:
        """Initialize a new instance of the loss function.

        Args:
          coeff: loss function coefficient
        """
        super().__init__()
        self.coeff = coeff

    def forward(self, y_pred: Tensor, y_true: Tensor):
        """DER Loss.

        Args:
          y_pred: predicted tensor from model [batch_size x 4]
          y_true: true regression target of shape [batch_size x 1]

        Returns:
          DER loss
        """
        y_true = y_true.squeeze(-1)
        gamma, nu, alpha, beta = y_pred[:, 0], y_pred[:, 1], y_pred[:, 2], y_pred[:, 3]
        error = gamma - y_true
        omega = 2.0 * beta * (1.0 + nu)

        return torch.mean(
            0.5 * torch.log(math.pi / nu)
            - alpha * torch.log(omega)
            + (alpha + 0.5) * torch.log(error**2 * nu + omega)
            + torch.lgamma(alpha)
            - torch.lgamma(alpha + 0.5)
            + self.coeff * torch.abs(error) * (2.0 * nu + alpha)
        )
=======
        return loss.mean()
>>>>>>> a091bcc6
<|MERGE_RESOLUTION|>--- conflicted
+++ resolved
@@ -78,60 +78,7 @@
                 for idx, alpha in enumerate(self.quantiles)
             ]
         )
-<<<<<<< HEAD
         return loss.mean()
-
-
-class QuantileLossAlt(nn.Module):
-    """Alternative Quantile Loss.
-
-    Taken from https://www.kaggle.com/code/abiolatti/deep-quantile-regression-in-keras
-    """
-
-    def __init__(self, quantiles: List[float], delta=1e-4) -> None:
-        """Initialize a new instance of the loss function.
-
-        Args:
-          quantiles: the quantiles that the model is predicting
-          delta: scaler, see https://pytorch.org/docs/stable/generated/
-            torch.nn.HuberLoss.html
-        """
-        super().__init__()
-        self.device = torch.device("cuda" if torch.cuda.is_available() else "cpu")
-        self.quantiles = torch.Tensor(quantiles).unsqueeze(0).to(self.device)
-        self.delta = delta
-
-    def forward(self, preds: Tensor, targets: Tensor):
-        """Compute Pinball Loss.
-
-        Args:
-          preds: model quantile predictions [batch_size, num_quantiles]
-          target: target data [batch_size, 1]
-
-        Returns:
-          computed Pinball loss over the entire batch
-        """
-        Idx = (targets <= preds).type(torch.float32)
-        d = torch.abs(targets - preds)
-        correction = Idx * (1 - self.quantiles) + (1 - Idx) * self.quantiles
-
-        # huber loss
-        huber_loss = torch.sum(
-            correction
-            * torch.where(
-                d <= self.delta, 0.5 * d**2 / self.delta, d - 0.5 * self.delta
-            ),
-            dim=-1,
-        )
-        # order loss
-        q_order_loss = torch.sum(
-            torch.maximum(
-                torch.Tensor([0.0]).to(self.device), preds[:, :-1] - preds[:, 1:] + 1e-6
-            ),
-            -1,
-        )
-
-        return (huber_loss + q_order_loss).mean()  # mean over batch
 
 
 class DERLoss(nn.Module):
@@ -175,7 +122,4 @@
             + torch.lgamma(alpha)
             - torch.lgamma(alpha + 0.5)
             + self.coeff * torch.abs(error) * (2.0 * nu + alpha)
-        )
-=======
-        return loss.mean()
->>>>>>> a091bcc6
+        )