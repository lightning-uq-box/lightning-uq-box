"""Train utilities for UQ-Regression-Box."""

<<<<<<< HEAD
from .loss_functions import NLL, QuantileLoss, TheirNLL
=======
from .loss_functions import NLL, DERLoss, QuantileLoss
>>>>>>> a3e920b8
from .train_scripts import basic_train_loop

__all__ = (
    # loss functions
    "NLL",
    "TheirNLL",
    "QuantileLoss",
    "DERLoss",
    # train scripts
    "basic_train_loop",
)<|MERGE_RESOLUTION|>--- conflicted
+++ resolved
@@ -1,10 +1,6 @@
 """Train utilities for UQ-Regression-Box."""
 
-<<<<<<< HEAD
-from .loss_functions import NLL, QuantileLoss, TheirNLL
-=======
 from .loss_functions import NLL, DERLoss, QuantileLoss
->>>>>>> a3e920b8
 from .train_scripts import basic_train_loop
 
 __all__ = (
